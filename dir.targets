<?xml version="1.0" encoding="utf-8"?>
<Project ToolsVersion="12.0" InitialTargets="_RestoreBuildToolsWrapper" xmlns="http://schemas.microsoft.com/developer/msbuild/2003">

  <!-- Inline task to bootstrap the build to enable downloading nuget.exe -->
  <UsingTask TaskName="DownloadFile" TaskFactory="CodeTaskFactory" AssemblyFile="$(MSBuildToolsPath)\Microsoft.Build.Tasks.v12.0.dll">
    <ParameterGroup>
      <Address ParameterType="System.String" Required="true"/>
      <FileName ParameterType="System.String" Required="true" />
    </ParameterGroup>
    <Task>
      <Reference Include="System" />
      <Reference Include="System.IO" />
      <Code Type="Fragment" Language="cs">
        <![CDATA[
            var filename = FileName.Replace('\\', Path.DirectorySeparatorChar);
            var directory = System.IO.Path.GetDirectoryName(filename);
            Directory.CreateDirectory(directory);

            var tempFile = Path.Combine(directory, Path.GetRandomFileName());
            var client = new System.Net.WebClient();
            client.Proxy = System.Net.WebRequest.DefaultWebProxy;
            if (client.Proxy != null) client.Proxy.Credentials = System.Net.CredentialCache.DefaultCredentials;
            var tryCount = 1;
            var maxTries = 3;

            while (tryCount <= maxTries)
            {
                try
                {
                    Log.LogMessage("Attempting to download {0}...", Address);
            client.DownloadFile(Address, tempFile);
                    break;
                }
                catch (System.Net.WebException e)
                {
                    tryCount++;
                    if (tryCount > maxTries)
                    {
                        throw;
                    }
                    else
                    {
                        Log.LogMessage(MessageImportance.High, "Download failed, retrying: {0}", e.Message);
                    }
                }
            }

            try
            {
                if (!File.Exists(filename))
                   File.Move(tempFile, filename);
            }
            finally
            {
              if (File.Exists(tempFile))
                  File.Delete(tempFile);
            }
        ]]>
      </Code>
    </Task>
  </UsingTask>

  <!--
    Use a semaphore file to determine the need to restore build tools to avoid conflicts with locked binaries.
  -->
  <PropertyGroup>
    <BuildToolsSemaphore>$(ToolsDir)BuildTools.semaphore</BuildToolsSemaphore>
  </PropertyGroup>

  <!--
    Needed to avoid the IntialTargets from having an Output which ends up getting
    added to the output references when you have a project to project reference.
  -->
  <Target Name="_RestoreBuildToolsWrapper" DependsOnTargets="_DisplayBuildInfo;_RestoreBuildTools" />

  <Target Name="_DisplayBuildInfo">
    <Message Importance="High" Text="Build binary target directory: '$(BaseOutputPathWithConfig)'" />
  </Target>

  <Target Name="_CopyCompilers" AfterTargets="_RestoreBuildTools" Condition="'$(UseRoslynCompilers)' == 'true'">
    <ItemGroup>
      <BuildFiles Include="$(PackagesDir)Microsoft.Net.Compilers*\build\*" />
      <ToolsFiles Include="$(PackagesDir)Microsoft.Net.Compilers*\tools\*" />
    </ItemGroup>
    
    <Copy
      SourceFiles="@(BuildFiles);@(ToolsFiles)"
      DestinationFolder="$(OutputPath)tools"
      SkipUnchangedFiles="true"
    />
    <Exec Condition="'$(OS)' != 'Windows_NT'" Command="find '$(OutputPath)tools' -name &quot;*.exe&quot; -exec chmod &quot;+x&quot; '{}' ';'" />
  </Target>

  <Target Name="_CopyCompilers" AfterTargets="_RestoreBuildTools" Condition="'$(UseRoslynCompilers)' == 'true'">
    <ItemGroup>
      <BuildFiles Include="$(PackagesDir)Microsoft.Net.ToolsetCompilers*\build\*" />
      <ToolsFiles Include="$(PackagesDir)Microsoft.Net.ToolsetCompilers*\tools\*" />
    </ItemGroup>

    <Copy
      SourceFiles="@(BuildFiles);@(ToolsFiles)"
      DestinationFolder="$(OutputPath)tools"
      SkipUnchangedFiles="true"
    />
    <Exec Condition="'$(OS)' != 'Windows_NT'" Command="find '$(OutputPath)tools' -name &quot;*.exe&quot; -exec chmod &quot;+x&quot; '{}' ';'" />
  </Target>

  <Target Name="_RestoreBuildTools"
          Inputs="$(MSBuildThisFileDirectory)dir.props;$(SourceDir).nuget/packages.config"
          Outputs="$(BuildToolsSemaphore)">
    <Message Importance="High" Text="Restoring build tools..." />

    <Copy Condition="Exists('$(NuGetCachedPath)')" SourceFiles="$(NuGetCachedPath)" DestinationFiles="$(NuGetToolPath)" SkipUnchangedFiles="true" />

    <DownloadFile FileName="$(NuGetToolPath)"
                  Address="https://dist.nuget.org/win-x86-commandline/v3.2.0-rc/nuget.exe"
                  Condition="!Exists('$(NuGetToolPath)') and '$(OsEnvironment)'=='Windows_NT'" />

    <Exec Command="curl -sSL --create-dirs -o $(NuGetToolPath) https://api.nuget.org/downloads/nuget.exe"
          Condition="!Exists('$(NuGetToolPath)') and '$(OsEnvironment)'=='Unix'" />

    <PropertyGroup>
      <_RestoreBuildToolsCommand>$(NugetRestoreCommand) "$(SourceDir).nuget/packages.config"</_RestoreBuildToolsCommand>
    </PropertyGroup>

    <Exec Command="$(_RestoreBuildToolsCommand)" StandardOutputImportance="Low" />

    <!-- Add DNU and Roslyn tool execute rights -->
    <Exec Condition="'$(OsEnvironment)'=='Unix'"
          Command="chmod a+x &quot;$(DnxPackageDir)/bin/dnu&quot;" />
    <Exec Condition="'$(OsEnvironment)'=='Unix'"
          Command="chmod a+x &quot;$(DnxPackageDir)/bin/dnx&quot;" />
    <Exec Condition="'$(OsEnvironment)'=='Unix'"
          Command="find '$(RoslynPackageDir)tools' -name &quot;*.exe&quot; -exec chmod &quot;+x&quot; '{}' ';'" />

    <!--
      Touch our semaphore file to ensure Inputs/Outputs comparison for this target will show that we're up to date.
      Ignore failures in the unlikely, but possible, event that we hit this from two projects simultaneously.
    -->
    <Touch Files="$(BuildToolsSemaphore)"
           ContinueOnError="WarnAndContinue"
           AlwaysCreate="true"
           ForceTouch="true" />

    <!-- Restore build tools -->
    <!-- 
    <Exec Command="$(NugetRestoreCommand) &quot;$(SourceDir).nuget/packages.config&quot;" StandardOutputImportance="Low" />
    -->    
    <Exec Command="$(NugetRestoreCommand) &quot;$(SourceDir).nuget/packages.config&quot;" />
    <Error Condition="'$(ErrorIfBuildToolsRestoredFromIndividualProject)'=='true'"
           Text="The build tools package was just restored and so we cannot continue the build of an individual project because targets from the build tools package were not able to be imported. Please retry the build the individual project again." />
  </Target>

  <!-- Provide default targets which can be hooked onto or overridden as necessary -->
  <Target Name="BuildAndTest" DependsOnTargets="Build;Test" />
  <Target Name="RebuildAndTest" DependsOnTargets="Rebuild;Test" />
  <Target Name="Test" />

  <Target Name="EnsurePrerequisitesCopied"
          BeforeTargets="Build"
          Condition="'$(IsTestProject)' == 'true'">
    <MSBuild Projects="$(SourceDir)CopyTestPrerequisites.proj"
             Targets="CopyPrerequisites"
             BuildInParallel="true" />
  </Target>

  <Target Name="Test"
          DependsOnTargets="Build;EnsurePrerequisitesCopied"
          Condition="'$(IsTestProject)' == 'true'">
    <!-- Exec the console runner instead of using the MSBuild runner,
         because our tests have dependencies on being run as x86. -->
    <!-- Noshadow because our assemblies do not pass the checks for it
         (due to open source signing). -->
    <!-- No parallel execution because most of our tests do bad things
         with state.  They were passing because MSTest was serial. -->
<<<<<<< HEAD
    <Exec Command="$(PackagesDir)\xunit.runner.console.$(XunitVersion)\tools\xunit.console.x86.exe @(MainAssembly, ' ') -noshadow -parallel none -xml %(MainAssembly.FullPath)_TestResults.xml" />
=======
    <Exec Command="$(PackagesDir)\xunit.runner.console.$(XunitVersion)\tools\xunit.console.x86.exe @(MainAssembly, ' ') -noshadow -parallel none -xml %(MainAssembly.FullPath)_TestResults.xml -html %(MainAssembly.FullPath)_TestResults.html > %(MainAssembly.FullPath)_stdout.txt" />
>>>>>>> 3f8a403e
  </Target>

  <Import Project="$(CompilerToolsDir)\..\build\Microsoft.Net.Compilers.props" Condition="'$(IsTraversalBuild)'!='true'"/> 
</Project><|MERGE_RESOLUTION|>--- conflicted
+++ resolved
@@ -82,7 +82,7 @@
       <BuildFiles Include="$(PackagesDir)Microsoft.Net.Compilers*\build\*" />
       <ToolsFiles Include="$(PackagesDir)Microsoft.Net.Compilers*\tools\*" />
     </ItemGroup>
-    
+
     <Copy
       SourceFiles="@(BuildFiles);@(ToolsFiles)"
       DestinationFolder="$(OutputPath)tools"
@@ -143,9 +143,9 @@
            ForceTouch="true" />
 
     <!-- Restore build tools -->
-    <!-- 
+    <!--
     <Exec Command="$(NugetRestoreCommand) &quot;$(SourceDir).nuget/packages.config&quot;" StandardOutputImportance="Low" />
-    -->    
+    -->
     <Exec Command="$(NugetRestoreCommand) &quot;$(SourceDir).nuget/packages.config&quot;" />
     <Error Condition="'$(ErrorIfBuildToolsRestoredFromIndividualProject)'=='true'"
            Text="The build tools package was just restored and so we cannot continue the build of an individual project because targets from the build tools package were not able to be imported. Please retry the build the individual project again." />
@@ -173,12 +173,8 @@
          (due to open source signing). -->
     <!-- No parallel execution because most of our tests do bad things
          with state.  They were passing because MSTest was serial. -->
-<<<<<<< HEAD
-    <Exec Command="$(PackagesDir)\xunit.runner.console.$(XunitVersion)\tools\xunit.console.x86.exe @(MainAssembly, ' ') -noshadow -parallel none -xml %(MainAssembly.FullPath)_TestResults.xml" />
-=======
     <Exec Command="$(PackagesDir)\xunit.runner.console.$(XunitVersion)\tools\xunit.console.x86.exe @(MainAssembly, ' ') -noshadow -parallel none -xml %(MainAssembly.FullPath)_TestResults.xml -html %(MainAssembly.FullPath)_TestResults.html > %(MainAssembly.FullPath)_stdout.txt" />
->>>>>>> 3f8a403e
   </Target>
 
-  <Import Project="$(CompilerToolsDir)\..\build\Microsoft.Net.Compilers.props" Condition="'$(IsTraversalBuild)'!='true'"/> 
+  <Import Project="$(CompilerToolsDir)\..\build\Microsoft.Net.Compilers.props" Condition="'$(IsTraversalBuild)'!='true'"/>
 </Project>