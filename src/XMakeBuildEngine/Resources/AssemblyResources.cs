﻿// Copyright (c) Microsoft. All rights reserved.
// Licensed under the MIT license. See LICENSE file in the project root for full license information.

using System.Resources;
using System.Reflection;
using System.Globalization;

namespace Microsoft.Build.Shared
{
    /// <summary>
    /// This class provides access to the assembly's resources.
    /// </summary>
    internal static class AssemblyResources
    {
        /// <summary>
        /// A slot for msbuild.exe to add a resource manager over its own resources, that can also be consulted.
        /// </summary>
        private static ResourceManager s_msbuildExeResourceManager;

        /// <summary>
        /// The internals of the Engine are exposed to MSBuild.exe, so they must share the same AssemblyResources class and 
        /// ResourceUtilities class that uses it. To make this possible, MSBuild.exe registers its resources here and they are
        /// normally consulted last. This assumes that there are no duplicated resource ID's between the Engine and MSBuild.exe.
        /// (Actually there are currently two: LoggerCreationError and LoggerNotFoundError.
        /// We can't change the resource ID's this late in the cycle and we sometimes want to load the MSBuild.exe ones,
        /// because they're a little different. So for that purpose we call GetStringLookingInMSBuildExeResourcesFirst() )
        /// </summary>
        internal static void RegisterMSBuildExeResources(ResourceManager manager)
        {
            ErrorUtilities.VerifyThrow(s_msbuildExeResourceManager == null, "Only one extra resource manager");

            s_msbuildExeResourceManager = manager;
        }

        /// <summary>
        /// Loads the specified resource string, either from the assembly's primary resources, or its shared resources.
        /// </summary>
        /// <remarks>This method is thread-safe.</remarks>
        /// <param name="name"></param>
        /// <returns>The resource string, or null if not found.</returns>
        internal static string GetString(string name)
        {
            // NOTE: the ResourceManager.GetString() method is thread-safe
            string resource = GetStringFromEngineResources(name);

            if (resource == null)
            {
                resource = GetStringFromMSBuildExeResources(name);
            }

            return resource;
        }

        /// <summary>
        /// Loads the specified resource string.
        /// </summary>
        /// <returns>The resource string, or null if not found.</returns>
        internal static string GetStringLookingInMSBuildExeResourcesFirst(string name)
        {
            string resource = GetStringFromMSBuildExeResources(name);

            if (resource == null)
            {
                resource = GetStringFromEngineResources(name);
            }

            return resource;
        }

        /// <summary>
        /// Loads the specified resource string, from the Engine or else Shared resources.
        /// </summary>
        /// <returns>The resource string, or null if not found.</returns>
        private static string GetStringFromEngineResources(string name)
        {
            string resource = s_resources.GetString(name, CultureInfo.CurrentUICulture);

            if (resource == null)
            {
                resource = s_sharedResources.GetString(name, CultureInfo.CurrentUICulture);
            }

            ErrorUtilities.VerifyThrow(resource != null, "Missing resource '{0}'", name);

            return resource;
        }

        /// <summary>
        /// Loads the specified resource string, from the MSBuild.exe resources.
        /// </summary>
        /// <returns>The resource string, or null if not found.</returns>
        private static string GetStringFromMSBuildExeResources(string name)
        {
            string resource = null;

            if (s_msbuildExeResourceManager != null)
            {
                // Try MSBuild.exe's resources
                resource = s_msbuildExeResourceManager.GetString(name, CultureInfo.CurrentUICulture);
            }

            return resource;
        }

        internal static ResourceManager PrimaryResources
        {
            get { return s_resources; }
        }

        internal static ResourceManager SharedResources
        {
            get { return s_sharedResources; }
        }

        // assembly resources
<<<<<<< HEAD
        private static readonly ResourceManager s_resources = new ResourceManager("Microsoft.Build.Resources.Strings", typeof(AssemblyResources).GetTypeInfo().Assembly);
        // shared resources
        private static readonly ResourceManager s_sharedResources = new ResourceManager("Microsoft.Build.Resources.Strings.shared", typeof(AssemblyResources).GetTypeInfo().Assembly);
=======
        private static readonly ResourceManager s_resources = new ResourceManager("Microsoft.Build.Strings", Assembly.GetExecutingAssembly());
        // shared resources
        private static readonly ResourceManager s_sharedResources = new ResourceManager("Microsoft.Build.Strings.shared", Assembly.GetExecutingAssembly());
>>>>>>> 941c5df2
    }
}<|MERGE_RESOLUTION|>--- conflicted
+++ resolved
@@ -113,14 +113,8 @@
         }
 
         // assembly resources
-<<<<<<< HEAD
-        private static readonly ResourceManager s_resources = new ResourceManager("Microsoft.Build.Resources.Strings", typeof(AssemblyResources).GetTypeInfo().Assembly);
+        private static readonly ResourceManager s_resources = new ResourceManager("Microsoft.Build.Strings", typeof(AssemblyResources).GetTypeInfo().Assembly);
         // shared resources
-        private static readonly ResourceManager s_sharedResources = new ResourceManager("Microsoft.Build.Resources.Strings.shared", typeof(AssemblyResources).GetTypeInfo().Assembly);
-=======
-        private static readonly ResourceManager s_resources = new ResourceManager("Microsoft.Build.Strings", Assembly.GetExecutingAssembly());
-        // shared resources
-        private static readonly ResourceManager s_sharedResources = new ResourceManager("Microsoft.Build.Strings.shared", Assembly.GetExecutingAssembly());
->>>>>>> 941c5df2
+        private static readonly ResourceManager s_sharedResources = new ResourceManager("Microsoft.Build.Strings.shared", typeof(AssemblyResources).GetTypeInfo().Assembly);
     }
 }