// Copyright (c) Microsoft. All rights reserved.
// Licensed under the MIT license. See LICENSE file in the project root for full license information.

using System;
using System.Collections.Generic;
using System.Globalization;
using System.IO;
using System.Linq;
using System.Text;
using System.Xml;

using Microsoft.Build.Collections;
using Microsoft.Build.Evaluation;
using Microsoft.Build.Execution;
using Microsoft.Build.Framework;
using Microsoft.Build.Internal;
using Microsoft.Build.Shared;
using Microsoft.Build.Utilities;
using Microsoft.Win32;



using ProjectHelpers = Microsoft.Build.UnitTests.BackEnd.ProjectHelpers;
using TaskItem = Microsoft.Build.Execution.ProjectItemInstance.TaskItem;

using InvalidProjectFileException = Microsoft.Build.Exceptions.InvalidProjectFileException;
using ProjectItemInstanceFactory = Microsoft.Build.Execution.ProjectItemInstance.TaskItem.ProjectItemInstanceFactory;

using Xunit;
using Microsoft.Build.BackEnd;

namespace Microsoft.Build.UnitTests.Evaluation
{
    public class Expander_Tests
    {
        private string _dateToParse = new DateTime(2010, 12, 25).ToString(CultureInfo.CurrentCulture);

        [Fact]
        public void ExpandAllIntoTaskItems0()
        {
            PropertyDictionary<ProjectPropertyInstance> pg = new PropertyDictionary<ProjectPropertyInstance>();
            Expander<ProjectPropertyInstance, ProjectItemInstance> expander = new Expander<ProjectPropertyInstance, ProjectItemInstance>(pg);

            IList<TaskItem> itemsOut = expander.ExpandIntoTaskItemsLeaveEscaped("", ExpanderOptions.ExpandProperties, null);

            ObjectModelHelpers.AssertItemsMatch("", GetTaskArrayFromItemList(itemsOut));
        }

        [Fact]
        public void ExpandAllIntoTaskItems1()
        {
            PropertyDictionary<ProjectPropertyInstance> pg = new PropertyDictionary<ProjectPropertyInstance>();
            Expander<ProjectPropertyInstance, ProjectItemInstance> expander = new Expander<ProjectPropertyInstance, ProjectItemInstance>(pg);

            IList<TaskItem> itemsOut = expander.ExpandIntoTaskItemsLeaveEscaped("foo", ExpanderOptions.ExpandProperties, MockElementLocation.Instance);

            ObjectModelHelpers.AssertItemsMatch(@"foo", GetTaskArrayFromItemList(itemsOut));
        }

        [Fact]
        public void ExpandAllIntoTaskItems2()
        {
            PropertyDictionary<ProjectPropertyInstance> pg = new PropertyDictionary<ProjectPropertyInstance>();
            Expander<ProjectPropertyInstance, ProjectItemInstance> expander = new Expander<ProjectPropertyInstance, ProjectItemInstance>(pg);

            IList<TaskItem> itemsOut = expander.ExpandIntoTaskItemsLeaveEscaped("foo;bar", ExpanderOptions.ExpandProperties, MockElementLocation.Instance);

            ObjectModelHelpers.AssertItemsMatch(@"
                foo
                bar
                ", GetTaskArrayFromItemList(itemsOut));
        }

        [Fact]
        public void ExpandAllIntoTaskItems3()
        {
            ProjectInstance project = ProjectHelpers.CreateEmptyProjectInstance();
            PropertyDictionary<ProjectPropertyInstance> pg = new PropertyDictionary<ProjectPropertyInstance>();

            List<ProjectItemInstance> ig = new List<ProjectItemInstance>();
            ig.Add(new ProjectItemInstance(project, "Compile", "foo.cs", project.FullPath));
            ig.Add(new ProjectItemInstance(project, "Compile", "bar.cs", project.FullPath));

            List<ProjectItemInstance> ig2 = new List<ProjectItemInstance>();
            ig2.Add(new ProjectItemInstance(project, "Resource", "bing.resx", project.FullPath));

            ItemDictionary<ProjectItemInstance> itemsByType = new ItemDictionary<ProjectItemInstance>();
            itemsByType.ImportItems(ig);
            itemsByType.ImportItems(ig2);

            Expander<ProjectPropertyInstance, ProjectItemInstance> expander = new Expander<ProjectPropertyInstance, ProjectItemInstance>(pg, itemsByType);

            IList<TaskItem> itemsOut = expander.ExpandIntoTaskItemsLeaveEscaped("foo;bar;@(compile);@(resource)", ExpanderOptions.ExpandPropertiesAndItems, MockElementLocation.Instance);

            ObjectModelHelpers.AssertItemsMatch(@"
                foo
                bar
                foo.cs
                bar.cs
                bing.resx
                ", GetTaskArrayFromItemList(itemsOut));
        }

        [Fact]
        public void ExpandAllIntoTaskItems4()
        {
            PropertyDictionary<ProjectPropertyInstance> pg = new PropertyDictionary<ProjectPropertyInstance>();
            pg.Set(ProjectPropertyInstance.Create("a", "aaa"));
            pg.Set(ProjectPropertyInstance.Create("b", "bbb"));
            pg.Set(ProjectPropertyInstance.Create("c", "cc;dd"));

            Expander<ProjectPropertyInstance, ProjectItemInstance> expander = new Expander<ProjectPropertyInstance, ProjectItemInstance>(pg);

            IList<TaskItem> itemsOut = expander.ExpandIntoTaskItemsLeaveEscaped("foo$(a);$(b);$(c)", ExpanderOptions.ExpandProperties, MockElementLocation.Instance);

            ObjectModelHelpers.AssertItemsMatch(@"
                fooaaa
                bbb
                cc
                dd
                ", GetTaskArrayFromItemList(itemsOut));
        }

        /// <summary>
        /// Expand property expressions into ProjectPropertyInstance itmes
        /// </summary>
        [Fact]
        public void ExpandPropertiesIntoProjectPropertyInstances()
        {
            ProjectInstance project = ProjectHelpers.CreateEmptyProjectInstance();
            PropertyDictionary<ProjectPropertyInstance> pg = new PropertyDictionary<ProjectPropertyInstance>();
            pg.Set(ProjectPropertyInstance.Create("a", "aaa"));
            pg.Set(ProjectPropertyInstance.Create("b", "bbb"));
            pg.Set(ProjectPropertyInstance.Create("c", "cc;dd"));

            Expander<ProjectPropertyInstance, ProjectItemInstance> expander = new Expander<ProjectPropertyInstance, ProjectItemInstance>(pg);

            ProjectItemInstanceFactory itemFactory = new ProjectItemInstanceFactory(project, "i");
            IList<ProjectItemInstance> itemsOut = expander.ExpandIntoItemsLeaveEscaped("foo$(a);$(b);$(c);$(d", itemFactory, ExpanderOptions.ExpandProperties, MockElementLocation.Instance);

            Assert.Equal(5, itemsOut.Count);
        }

        /// <summary>
        /// Expand property expressions into ProjectPropertyInstance items
        /// </summary>
        [Fact]
        public void ExpandEmptyPropertyExpressionToEmpty()
        {
            ProjectInstance project = ProjectHelpers.CreateEmptyProjectInstance();
            PropertyDictionary<ProjectPropertyInstance> pg = new PropertyDictionary<ProjectPropertyInstance>();

            Expander<ProjectPropertyInstance, ProjectItemInstance> expander = new Expander<ProjectPropertyInstance, ProjectItemInstance>(pg);

            string result = expander.ExpandIntoStringLeaveEscaped("$()", ExpanderOptions.ExpandProperties, MockElementLocation.Instance);
            Assert.Equal(String.Empty, result);
        }

        /// <summary>
        /// Expand an item vector into items of the specified type
        /// </summary>
        [Fact]
        public void ExpandItemVectorsIntoProjectItemInstancesSpecifyingItemType()
        {
            ProjectInstance project = ProjectHelpers.CreateEmptyProjectInstance();
            var expander = CreateExpander();

            ProjectItemInstanceFactory itemFactory = new ProjectItemInstanceFactory(project, "j");

            IList<ProjectItemInstance> items = expander.ExpandIntoItemsLeaveEscaped("@(i)", itemFactory, ExpanderOptions.ExpandItems, MockElementLocation.Instance);

            Assert.Equal(2, items.Count);
            Assert.Equal("j", items[0].ItemType);
            Assert.Equal("j", items[1].ItemType);
            Assert.Equal("i0", items[0].EvaluatedInclude);
            Assert.Equal("i1", items[1].EvaluatedInclude);
        }

        /// <summary>
        /// Expand an item vector into items of the type of the item vector
        /// </summary>
        [Fact]
        public void ExpandItemVectorsIntoProjectItemInstancesWithoutSpecifyingItemType()
        {
            ProjectInstance project = ProjectHelpers.CreateEmptyProjectInstance();
            var expander = CreateExpander();

            ProjectItemInstanceFactory itemFactory = new ProjectItemInstanceFactory(project);

            IList<ProjectItemInstance> items = expander.ExpandIntoItemsLeaveEscaped("@(i)", itemFactory, ExpanderOptions.ExpandItems, MockElementLocation.Instance);

            Assert.Equal(2, items.Count);
            Assert.Equal("i", items[0].ItemType);
            Assert.Equal("i", items[1].ItemType);
            Assert.Equal("i0", items[0].EvaluatedInclude);
            Assert.Equal("i1", items[1].EvaluatedInclude);
        }

        /// <summary>
        /// Expand an item vector function AnyHaveMetadataValue
        /// </summary>
        [Fact]
        public void ExpandItemVectorFunctionsAnyHaveMetadataValue()
        {
            ProjectInstance project = ProjectHelpers.CreateEmptyProjectInstance();
            var expander = CreateItemFunctionExpander();

            ProjectItemInstanceFactory itemFactory = new ProjectItemInstanceFactory(project, "i");

            IList<ProjectItemInstance> itemsTrue = expander.ExpandIntoItemsLeaveEscaped("@(i->AnyHaveMetadataValue('Even', 'true'))", itemFactory, ExpanderOptions.ExpandItems, MockElementLocation.Instance);

            Assert.Equal(1, itemsTrue.Count);
            Assert.Equal("i", itemsTrue[0].ItemType);
            Assert.Equal("true", itemsTrue[0].EvaluatedInclude);

            IList<ProjectItemInstance> itemsFalse = expander.ExpandIntoItemsLeaveEscaped("@(i->AnyHaveMetadataValue('Even', 'goop'))", itemFactory, ExpanderOptions.ExpandItems, MockElementLocation.Instance);

            Assert.Equal(1, itemsFalse.Count);
            Assert.Equal("i", itemsFalse[0].ItemType);
            Assert.Equal("false", itemsFalse[0].EvaluatedInclude);
        }

        /// <summary>
        /// Expand an item vector function Metadata()->DirectoryName()->Distinct()
        /// </summary>
        [Fact]
        public void ExpandItemVectorFunctionsGetDirectoryNameOfMetadataValueDistinct()
        {
            ProjectInstance project = ProjectHelpers.CreateEmptyProjectInstance();
            var expander = CreateItemFunctionExpander();

            ProjectItemInstanceFactory itemFactory = new ProjectItemInstanceFactory(project, "i");

            IList<ProjectItemInstance> itemsTrue = expander.ExpandIntoItemsLeaveEscaped("@(i->Metadata('Meta0')->DirectoryName()->Distinct())", itemFactory, ExpanderOptions.ExpandItems, MockElementLocation.Instance);

            Assert.Equal(1, itemsTrue.Count);
            Assert.Equal("i", itemsTrue[0].ItemType);
            Assert.Equal(@"c:\firstdirectory\seconddirectory", itemsTrue[0].EvaluatedInclude);

            IList<ProjectItemInstance> itemsDir = expander.ExpandIntoItemsLeaveEscaped("@(i->Metadata('Meta9')->DirectoryName()->Distinct())", itemFactory, ExpanderOptions.ExpandItems, MockElementLocation.Instance);

            Assert.Equal(1, itemsDir.Count);
            Assert.Equal("i", itemsDir[0].ItemType);
            Assert.Equal(Path.Combine(Directory.GetCurrentDirectory(), @"seconddirectory"), itemsDir[0].EvaluatedInclude);
        }

        /// <summary>
        /// /// Expand an item vector function that is an itemspec modifier
        /// </summary>
        [Fact]
        public void ExpandItemVectorFunctionsItemSpecModifier()
        {
            ProjectInstance project = ProjectHelpers.CreateEmptyProjectInstance();
            var expander = CreateItemFunctionExpander();

            ProjectItemInstanceFactory itemFactory = new ProjectItemInstanceFactory(project, "i");

            IList<ProjectItemInstance> itemsTrue = expander.ExpandIntoItemsLeaveEscaped("@(i->Metadata('Meta0')->Directory())", itemFactory, ExpanderOptions.ExpandItems, MockElementLocation.Instance);

            Assert.Equal(10, itemsTrue.Count);
            Assert.Equal("i", itemsTrue[5].ItemType);
            Assert.Equal(Path.Combine("firstdirectory", "seconddirectory") + Path.DirectorySeparatorChar, itemsTrue[5].EvaluatedInclude);

            itemsTrue = expander.ExpandIntoItemsLeaveEscaped("@(i->Metadata('Meta0')->Filename())", itemFactory, ExpanderOptions.ExpandItems, MockElementLocation.Instance);

            Assert.Equal(10, itemsTrue.Count);
            Assert.Equal("i", itemsTrue[5].ItemType);
            Assert.Equal(@"file0", itemsTrue[5].EvaluatedInclude);

            itemsTrue = expander.ExpandIntoItemsLeaveEscaped("@(i->Metadata('Meta0')->Extension())", itemFactory, ExpanderOptions.ExpandItems, MockElementLocation.Instance);

            Assert.Equal(10, itemsTrue.Count);
            Assert.Equal("i", itemsTrue[5].ItemType);
            Assert.Equal(@".ext", itemsTrue[5].EvaluatedInclude);
        }

        /// <summary>
        /// Expand an item expression (that isn't a real expression) but includes a property reference nested within a metadata reference
        /// </summary>
        [Fact]
        public void ExpandItemVectorFunctionsInvalid1()
        {
            ProjectInstance project = ProjectHelpers.CreateEmptyProjectInstance();
            var expander = CreateItemFunctionExpander();

            string result = expander.ExpandIntoStringLeaveEscaped("[@(type-&gt;'%($(a)), '%'')]", ExpanderOptions.ExpandAll, MockElementLocation.Instance);

            Assert.Equal(@"[@(type-&gt;'%(filename), '%'')]", result);
        }

        /// <summary>
        /// Expand an item expression (that isn't a real expression) but includes a metadata reference that till needs to be expanded
        /// </summary>
        [Fact]
        public void ExpandItemVectorFunctionsInvalid2()
        {
            ProjectInstance project = ProjectHelpers.CreateEmptyProjectInstance();
            var expander = CreateItemFunctionExpander();

            string result = expander.ExpandIntoStringLeaveEscaped("[@(i->'%(Meta9))']", ExpanderOptions.ExpandAll, MockElementLocation.Instance);

            Assert.Equal(@"[@(i->')']", result);
        }

        /// <summary>
        /// Expand an item vector function that is chained into a string
        /// </summary>
        [Fact]
        public void ExpandItemVectorFunctionsChained1()
        {
            ProjectInstance project = ProjectHelpers.CreateEmptyProjectInstance();
            var expander = CreateItemFunctionExpander();

            string result = expander.ExpandIntoStringLeaveEscaped("@(i->'%(Meta0)'->'%(Directory)'->Distinct())", ExpanderOptions.ExpandItems, MockElementLocation.Instance);

            Assert.Equal(@"firstdirectory\seconddirectory\", result);
        }

        /// <summary>
        /// Expand an item vector function that is chained and has constants into a string
        /// </summary>
        [Fact]
        public void ExpandItemVectorFunctionsChained2()
        {
            ProjectInstance project = ProjectHelpers.CreateEmptyProjectInstance();
            var expander = CreateItemFunctionExpander();

            string result = expander.ExpandIntoStringLeaveEscaped("[@(i->'%(Meta0)'->'%(Directory)'->Distinct())]", ExpanderOptions.ExpandItems, MockElementLocation.Instance);

            Assert.Equal(@"[firstdirectory\seconddirectory\]", result);
        }

        /// <summary>
        /// Expand an item vector function that is chained and has constants into a string
        /// </summary>
        [Fact]
        public void ExpandItemVectorFunctionsChained3()
        {
            ProjectInstance project = ProjectHelpers.CreateEmptyProjectInstance();
            var expander = CreateItemFunctionExpander();

            string result = expander.ExpandIntoStringLeaveEscaped("@(i->'%(MetaBlank)'->'%(Directory)'->Distinct())", ExpanderOptions.ExpandItems, MockElementLocation.Instance);

            Assert.Equal(@"", result);
        }

        [Fact]
        public void ExpandItemVectorFunctionsChainedProject1()
        {
            MockLogger logger = Helpers.BuildProjectWithNewOMExpectSuccess(@"
<Project ToolsVersion=`msbuilddefaulttoolsversion` xmlns='http://schemas.microsoft.com/developer/msbuild/2003'>

    <ItemGroup>
        <Compile Include=`a.cpp`>
            <SomeMeta>C:\Value1\file1.txt</SomeMeta>
            <A>||||||||||||||||||||||||||||||||||||||||||||||||||||||||||||||||||||||||||||||||</A>
            <B>##</B>
        </Compile>
        <Compile Include=`b.cpp`>
            <SomeMeta>C:\Value2\file2.txt</SomeMeta>
            <A>||||||||||||||||||||||||||||||||||||||||||||||||||||||||||||||||||||||||||||||||</A>
            <B>##</B>
        </Compile>
        <Compile Include=`c.cpp`>
            <SomeMeta>C:\Value2\file3.txt</SomeMeta>
            <A>||||||||||||||||||||||||||||||||||||||||||||||||||||||||||||||||||||||||||||||||</A>
            <B>##</B>
        </Compile>
        <Compile Include=`c.cpp`>
            <SomeMeta>C:\Value2\file3.txt</SomeMeta>
            <A>||||||||||||||||||||||||||||||||||||||||||||||||||||||||||||||||||||||||||||||||</A>
            <B>##</B>
        </Compile>
    </ItemGroup>

    <Target Name=`Build`>      
        <Message Text=`DirChain0: @(Compile->'%(SomeMeta)'->'%(Directory)'->Distinct())`/>
        <Message Text=`DirChain1: @(Compile->'%(SomeMeta)'->'%(Directory)'->Distinct(), '%(A)')`/>
        <Message Text=`DirChain2: @(Compile->'%(SomeMeta)'->'%(Directory)'->Distinct(), '%(A)%(B)')`/>
        <Message Text=`DirChain3: @(Compile->'%(SomeMeta)'->'%(Directory)'->Distinct(), '%(A)$%(B)')`/>
        <Message Text=`DirChain4: @(Compile->'%(SomeMeta)'->'%(Directory)'->Distinct(), '$%(A)$%(B)')`/>
        <Message Text=`DirChain5: @(Compile->'%(SomeMeta)'->'%(Directory)'->Distinct(), '$%(A)$%(B)$')`/>
    </Target>
</Project>
                ");

            logger.AssertLogContains(@"DirChain0: Value1\;Value2\");
            logger.AssertLogContains(@"DirChain1: Value1\||||||||||||||||||||||||||||||||||||||||||||||||||||||||||||||||||||||||||||||||Value2\");
            logger.AssertLogContains(@"DirChain2: Value1\||||||||||||||||||||||||||||||||||||||||||||||||||||||||||||||||||||||||||||||||##Value2\");
            logger.AssertLogContains(@"DirChain3: Value1\||||||||||||||||||||||||||||||||||||||||||||||||||||||||||||||||||||||||||||||||$##Value2\");
            logger.AssertLogContains(@"DirChain4: Value1\$||||||||||||||||||||||||||||||||||||||||||||||||||||||||||||||||||||||||||||||||$##Value2\");
            logger.AssertLogContains(@"DirChain5: Value1\$||||||||||||||||||||||||||||||||||||||||||||||||||||||||||||||||||||||||||||||||$##$Value2\");
        }

        [Fact]
        public void ExpandItemVectorFunctionsCount1()
        {
            string content = @"
 <Project DefaultTargets=`t` xmlns=`http://schemas.microsoft.com/developer/msbuild/2003`>
 
        <Target Name=`t`>
            <ItemGroup>
                <I Include=`foo;bar`/>
                <J Include=`;`/>
            </ItemGroup>

            <Message Text=`[@(I->Count())][@(J->Count())]` />
        </Target>
</Project>
                ";

            MockLogger log = Helpers.BuildProjectWithNewOMExpectSuccess(content);

            log.AssertLogContains("[2][0]");
        }

        [Fact]
        public void ExpandItemVectorFunctionsCount2()
        {
            string content = @"
 <Project DefaultTargets=`t` xmlns=`http://schemas.microsoft.com/developer/msbuild/2003`>
 
        <Target Name=`t`>
            <ItemGroup>
                <I Include=`foo;bar`/>
                <J Include=`;`/>
                <K Include=`@(I->Count());@(J->Count())`/>
            </ItemGroup>

            <Message Text=`@(K)` />
        </Target>
</Project>
                ";

            MockLogger log = Helpers.BuildProjectWithNewOMExpectSuccess(content);

            log.AssertLogContains("2;0");
        }

        [Fact]
        public void ExpandItemVectorFunctionsCountOperatingOnEmptyResult1()
        {
            string content = @"
 <Project DefaultTargets=`t` xmlns=`http://schemas.microsoft.com/developer/msbuild/2003`>
 
        <Target Name=`t`>
            <ItemGroup>
                <I Include=`foo;bar`/>
                <J Include=`;`/>
            </ItemGroup>

            <Message Text=`[@(I->Metadata('foo')->Count())][@(J->Metadata('foo')->Count())]` />
        </Target>
</Project>
                ";

            MockLogger log = Helpers.BuildProjectWithNewOMExpectSuccess(content);

            log.AssertLogContains("[0][0]");
        }

        [Fact]
        public void ExpandItemVectorFunctionsCountOperatingOnEmptyResult2()
        {
            string content = @"
 <Project DefaultTargets=`t` xmlns=`http://schemas.microsoft.com/developer/msbuild/2003`>
 
        <Target Name=`t`>
            <ItemGroup>
                <I Include=`foo;bar`/>
                <J Include=`;`/>
                <K Include=`@(I->Metadata('foo')->Count());@(J->Metadata('foo')->Count())`/>
            </ItemGroup>

            <Message Text=`@(K)` />
        </Target>
</Project>
                ";

            MockLogger log = Helpers.BuildProjectWithNewOMExpectSuccess(content);

            log.AssertLogContains("0;0");
        }

        [Fact]
        public void ExpandItemVectorFunctionsBuiltIn1()
        {
            string content = @"
 <Project DefaultTargets=`t` xmlns=`http://schemas.microsoft.com/developer/msbuild/2003`>
 
        <Target Name=`t`>
            <ItemGroup>
                <I Include=`foo;bar`/>
            </ItemGroup>

            <Message Text=`[@(I->FullPath())]` />
        </Target>
</Project>
                ";

            MockLogger log = Helpers.BuildProjectWithNewOMExpectSuccess(content);

            var current = Directory.GetCurrentDirectory();
            log.AssertLogContains(String.Format(@"[{0}foo;{0}bar]", current + Path.DirectorySeparatorChar));
        }

        [Fact]
        public void ExpandItemVectorFunctionsBuiltIn2()
        {
            string content = @"
 <Project DefaultTargets=`t` xmlns=`http://schemas.microsoft.com/developer/msbuild/2003`>
 
        <Target Name=`t`>
            <ItemGroup>
                <I Include=`foo;bar`/>
            </ItemGroup>

            <Message Text=`[@(I->FullPath()->Distinct())]` />
        </Target>
</Project>
                ";

            MockLogger log = Helpers.BuildProjectWithNewOMExpectSuccess(content);

            var current = Directory.GetCurrentDirectory();
            log.AssertLogContains(String.Format(@"[{0}foo;{0}bar]", current + Path.DirectorySeparatorChar));
        }

        [Fact]
        public void ExpandItemVectorFunctionsBuiltIn3()
        {
            string content = @"
 <Project DefaultTargets=`t` xmlns=`http://schemas.microsoft.com/developer/msbuild/2003`>
 
        <Target Name=`t`>
            <ItemGroup>
                <I Include=`foo;bar;foo;bar;foo`/>
            </ItemGroup>

            <Message Text=`[@(I->FullPath()->Distinct())]` />
        </Target>
</Project>
                ";

            MockLogger log = Helpers.BuildProjectWithNewOMExpectSuccess(content);

            var current = Directory.GetCurrentDirectory();
            log.AssertLogContains(String.Format(@"[{0}foo;{0}bar]", current + Path.DirectorySeparatorChar));
        }

        [Fact]
        public void ExpandItemVectorFunctionsBuiltIn4()
        {
            string content = @"
 <Project DefaultTargets=`t` xmlns=`http://schemas.microsoft.com/developer/msbuild/2003`>
 
        <Target Name=`t`>
            <ItemGroup>
                <I Include=`foo;bar;foo;bar;foo`/>
            </ItemGroup>

            <Message Text=`[@(I->Identity()->Distinct())]` />
        </Target>
</Project>
                ";

            MockLogger log = Helpers.BuildProjectWithNewOMExpectSuccess(content);

            log.AssertLogContains("[foo;bar]");
        }

        [Fact]
        public void ExpandItemVectorFunctionsBuiltIn_PathTooLongError()
        {
            if (NativeMethodsShared.IsUnixLike)
            {
                return; // "Cannot fail on path too long with Unix"
            }

            string content = @"
 <Project DefaultTargets=`t` xmlns=`http://schemas.microsoft.com/developer/msbuild/2003`>
 
        <Target Name=`t`>
            <ItemGroup>
                <I Include=`fooooooooooooooooooooooooooooooooooooooooooooooooooooooooooooooooooooooooooooooooooooooooooooooooooooooooooooooooooooooooooooooooooooooooooooooooooooooooooooooooooooooooooooooooooooooooooooooooooooooooooooooooooooooooooooooooooooooooooooooooooooooooooooooooooooooooo`/>
            </ItemGroup>

            <Message Text=`[@(I->FullPath())]` />
        </Target>
</Project>
                ";

            MockLogger log = Helpers.BuildProjectWithNewOMExpectFailure(content, false /* no crashes */);
            log.AssertLogContains("MSB4198");
        }

        [Fact]
        public void ExpandItemVectorFunctionsBuiltIn_InvalidCharsError()
        {
            if (!NativeMethodsShared.IsWindows)
            {
                return; // "Cannot have invliad characters in file name on Unix"
            }

            string content = @"
 <Project DefaultTargets=`t` xmlns=`http://schemas.microsoft.com/developer/msbuild/2003`>
 
        <Target Name=`t`>
            <ItemGroup>
                <I Include=`aaa|||bbb\ccc.txt`/>
            </ItemGroup>

            <Message Text=`[@(I->Directory())]` />
        </Target>
</Project>
                ";

            MockLogger log = Helpers.BuildProjectWithNewOMExpectFailure(content, false /* no crashes */);
            log.AssertLogContains("MSB4198");
        }

        /// <summary>
        /// /// Expand an item vector function that is an itemspec modifier
        /// </summary>
        [Fact]
        public void ExpandItemVectorFunctionsItemSpecModifier2()
        {
            ProjectInstance project = ProjectHelpers.CreateEmptyProjectInstance();
            var expander = CreateItemFunctionExpander();

            ProjectItemInstanceFactory itemFactory = new ProjectItemInstanceFactory(project, "i");

            IList<ProjectItemInstance> itemsTrue = expander.ExpandIntoItemsLeaveEscaped("@(i->'%(Meta0)'->'%(Directory)')", itemFactory, ExpanderOptions.ExpandItems, MockElementLocation.Instance);

            Assert.Equal(10, itemsTrue.Count);
            Assert.Equal("i", itemsTrue[5].ItemType);
            Assert.Equal(Path.Combine("firstdirectory", "seconddirectory") + Path.DirectorySeparatorChar, itemsTrue[5].EvaluatedInclude);

            itemsTrue = expander.ExpandIntoItemsLeaveEscaped("@(i->'%(Meta0)'->'%(Filename)')", itemFactory, ExpanderOptions.ExpandItems, MockElementLocation.Instance);

            Assert.Equal(10, itemsTrue.Count);
            Assert.Equal("i", itemsTrue[5].ItemType);
            Assert.Equal(@"file0", itemsTrue[5].EvaluatedInclude);

            itemsTrue = expander.ExpandIntoItemsLeaveEscaped("@(i->'%(Meta0)'->'%(Extension)'->Distinct())", itemFactory, ExpanderOptions.ExpandItems, MockElementLocation.Instance);

            Assert.Equal(1, itemsTrue.Count);
            Assert.Equal("i", itemsTrue[0].ItemType);
            Assert.Equal(@".ext", itemsTrue[0].EvaluatedInclude);

            itemsTrue = expander.ExpandIntoItemsLeaveEscaped("@(i->'%(Meta0)'->'%(Filename)'->Substring($(Val)))", itemFactory, ExpanderOptions.ExpandItems, MockElementLocation.Instance);

            Assert.Equal(10, itemsTrue.Count);
            Assert.Equal("i", itemsTrue[5].ItemType);
            Assert.Equal(@"le0", itemsTrue[5].EvaluatedInclude);
        }

        /// <summary>
        /// Expand an item vector function Metadata()->DirectoryName()
        /// </summary>
        [Fact]
        public void ExpandItemVectorFunctionsGetDirectoryNameOfMetadataValue()
        {
            ProjectInstance project = ProjectHelpers.CreateEmptyProjectInstance();
            var expander = CreateItemFunctionExpander();

            ProjectItemInstanceFactory itemFactory = new ProjectItemInstanceFactory(project, "i");

            IList<ProjectItemInstance> itemsTrue = expander.ExpandIntoItemsLeaveEscaped("@(i->Metadata('Meta0')->DirectoryName())", itemFactory, ExpanderOptions.ExpandItems, MockElementLocation.Instance);

            Assert.Equal(10, itemsTrue.Count);
            Assert.Equal("i", itemsTrue[5].ItemType);
            Assert.Equal(@"c:\firstdirectory\seconddirectory", itemsTrue[5].EvaluatedInclude);
        }

        /// <summary>
        /// Expand an item vector function Metadata() that contains semi-colon delimited sub-items
        /// </summary>
        [Fact]
        public void ExpandItemVectorFunctionsMetadataValueMultiItem()
        {
            ProjectInstance project = ProjectHelpers.CreateEmptyProjectInstance();
            var expander = CreateItemFunctionExpander();

            ProjectItemInstanceFactory itemFactory = new ProjectItemInstanceFactory(project, "i");

            IList<ProjectItemInstance> items = expander.ExpandIntoItemsLeaveEscaped("@(i->Metadata('Meta10')->DirectoryName())", itemFactory, ExpanderOptions.ExpandItems, MockElementLocation.Instance);

            Assert.Equal(20, items.Count);
            Assert.Equal("i", items[5].ItemType);
            Assert.Equal("i", items[6].ItemType);
            Assert.Equal(Path.Combine(Directory.GetCurrentDirectory(), @"secondd;rectory"), items[5].EvaluatedInclude);
            Assert.Equal(Path.Combine(Directory.GetCurrentDirectory(), @"someo;herplace"), items[6].EvaluatedInclude);
        }

        /// <summary>
        /// Expand an item vector function Items->ClearMetadata()
        /// </summary>
        [Fact]
        public void ExpandItemVectorFunctionsClearMetadata()
        {
            ProjectInstance project = ProjectHelpers.CreateEmptyProjectInstance();
            var expander = CreateItemFunctionExpander();

            ProjectItemInstanceFactory itemFactory = new ProjectItemInstanceFactory(project, "i");

            IList<ProjectItemInstance> items = expander.ExpandIntoItemsLeaveEscaped("@(i->ClearMetadata())", itemFactory, ExpanderOptions.ExpandItems, MockElementLocation.Instance);

            Assert.Equal(10, items.Count);
            Assert.Equal("i", items[5].ItemType);
            Assert.Equal(0, items[5].Metadata.Count());
        }

        /// <summary>
        /// Creates an expander populated with some ProjectPropertyInstances and ProjectPropertyItems.
        /// </summary>
        /// <returns></returns>
        private Expander<ProjectPropertyInstance, ProjectItemInstance> CreateItemFunctionExpander()
        {
            ProjectInstance project = ProjectHelpers.CreateEmptyProjectInstance();
            PropertyDictionary<ProjectPropertyInstance> pg = new PropertyDictionary<ProjectPropertyInstance>();
            pg.Set(ProjectPropertyInstance.Create("p", "v0"));
            pg.Set(ProjectPropertyInstance.Create("p", "v1"));
            pg.Set(ProjectPropertyInstance.Create("Val", "2"));
            pg.Set(ProjectPropertyInstance.Create("a", "filename"));

            ItemDictionary<ProjectItemInstance> ig = new ItemDictionary<ProjectItemInstance>();

            for (int n = 0; n < 10; n++)
            {
                ProjectItemInstance pi = new ProjectItemInstance(project, "i", "i" + n.ToString(), project.FullPath);
                for (int m = 0; m < 5; m++)
                {
                    pi.SetMetadata("Meta" + m.ToString(), @"c:\firstdirectory\seconddirectory\file" + m.ToString() + ".ext");
                }
                pi.SetMetadata("Meta9", @"seconddirectory\file.ext");
                pi.SetMetadata("Meta10", @";someo%3bherplace\foo.txt;secondd%3brectory\file.ext;");
                pi.SetMetadata("MetaBlank", @"");

                if (n % 2 > 0)
                {
                    pi.SetMetadata("Even", "true");
                    pi.SetMetadata("Odd", "false");
                }
                else
                {
                    pi.SetMetadata("Even", "false");
                    pi.SetMetadata("Odd", "true");
                }
                ig.Add(pi);
            }

            Dictionary<string, string> itemMetadataTable = new Dictionary<string, string>(StringComparer.OrdinalIgnoreCase);
            itemMetadataTable["Culture"] = "abc%253bdef;$(Gee_Aych_Ayee)";
            itemMetadataTable["Language"] = "english";
            IMetadataTable itemMetadata = new StringMetadataTable(itemMetadataTable);

            Expander<ProjectPropertyInstance, ProjectItemInstance> expander = new Expander<ProjectPropertyInstance, ProjectItemInstance>(pg, ig, itemMetadata);

            return expander;
        }

        /// <summary>
        /// Creates an expander populated with some ProjectPropertyInstances and ProjectPropertyItems.
        /// </summary>
        /// <returns></returns>
        private Expander<ProjectPropertyInstance, ProjectItemInstance> CreateExpander()
        {
            ProjectInstance project = ProjectHelpers.CreateEmptyProjectInstance();
            PropertyDictionary<ProjectPropertyInstance> pg = new PropertyDictionary<ProjectPropertyInstance>();
            pg.Set(ProjectPropertyInstance.Create("p", "v0"));
            pg.Set(ProjectPropertyInstance.Create("p", "v1"));

            ItemDictionary<ProjectItemInstance> ig = new ItemDictionary<ProjectItemInstance>();
            ProjectItemInstance i0 = new ProjectItemInstance(project, "i", "i0", project.FullPath);
            ProjectItemInstance i1 = new ProjectItemInstance(project, "i", "i1", project.FullPath);
            ig.Add(i0);
            ig.Add(i1);

            Expander<ProjectPropertyInstance, ProjectItemInstance> expander = new Expander<ProjectPropertyInstance, ProjectItemInstance>(pg, ig);

            return expander;
        }

        /// <summary>
        /// Regression test for bug when there are literally zero items declared
        /// in the project, we should continue to expand item list references to empty-string
        /// rather than not expand them at all.
        /// </summary>
        [Fact]
        public void ZeroItemsInProjectExpandsToEmpty()
        {
            MockLogger logger = Helpers.BuildProjectWithNewOMExpectSuccess(@"
                <Project ToolsVersion=`msbuilddefaulttoolsversion` xmlns=""http://schemas.microsoft.com/developer/msbuild/2003"">

                    <Target Name=`Build` Condition=`'@(foo)'!=''` >
                        <Message Text=`This target should NOT run.`/>  
                    </Target>
                  
                </Project>
                ");

            logger.AssertLogDoesntContain("This target should NOT run.");

            logger = Helpers.BuildProjectWithNewOMExpectSuccess(@"
                <Project ToolsVersion=`msbuilddefaulttoolsversion` xmlns=""http://schemas.microsoft.com/developer/msbuild/2003"">

                    <ItemGroup>
                        <foo Include=`abc` Condition=` '@(foo)' == '' ` />
                    </ItemGroup>

                    <Target Name=`Build`>
                        <Message Text=`Item list foo contains @(foo)`/>
                    </Target>
                  
                </Project>
                ");

            logger.AssertLogContains("Item list foo contains abc");
        }

        [Fact]
        public void ItemIncludeContainsMultipleItemReferences()
        {
            MockLogger logger = Helpers.BuildProjectWithNewOMExpectSuccess(@"
                <Project DefaultTarget=`ShowProps` ToolsVersion=`msbuilddefaulttoolsversion` xmlns=""http://schemas.microsoft.com/developer/msbuild/2003"" >
                    <PropertyGroup>
                        <OutputType>Library</OutputType>
                    </PropertyGroup>
                    <ItemGroup>
                        <CFiles Include=`foo.c;bar.c`/>
                        <ObjFiles Include=`@(CFiles->'%(filename).obj')`/>
                        <ObjFiles Include=`@(CPPFiles->'%(filename).obj')`/>
                        <CleanFiles Condition=`'$(OutputType)'=='Library'` Include=`@(ObjFiles);@(TargetLib)`/>
                    </ItemGroup>
                    <Target Name=`ShowProps`>
                        <Message Text=`Property OutputType=$(OutputType)`/>
                        <Message Text=`Item ObjFiles=@(ObjFiles)`/>
                        <Message Text=`Item CleanFiles=@(CleanFiles)`/>
                    </Target>
                </Project>
                ");

            logger.AssertLogContains("Property OutputType=Library");
            logger.AssertLogContains("Item ObjFiles=foo.obj;bar.obj");
            logger.AssertLogContains("Item CleanFiles=foo.obj;bar.obj");
        }

        /// <summary>
        /// Bad path when getting metadata through ->Metadata function
        /// </summary>
        [Fact]
        public void InvalidPathAndMetadataItemFunction()
        {
            MockLogger logger = Helpers.BuildProjectWithNewOMExpectFailure(@"
                <Project DefaultTargets='Build' xmlns='http://schemas.microsoft.com/developer/msbuild/2003'>
                    <ItemGroup>
                        <x Include='" + new string('x', 250) + @"'/>
                    </ItemGroup>
                    <Target Name='Build'>
                        <Message Text=""@(x->Metadata('FullPath'))"" />
                    </Target>
                </Project>", false);

            logger.AssertLogContains("MSB4023");
        }

        /// <summary>
        /// Asking for blank metadata
        /// </summary>
        [Fact]
        public void InvalidMetadataName()
        {
            MockLogger logger = Helpers.BuildProjectWithNewOMExpectFailure(@"
                <Project DefaultTargets='Build' xmlns='http://schemas.microsoft.com/developer/msbuild/2003'>
                    <ItemGroup>
                        <x Include='x'/>
                    </ItemGroup>
                    <Target Name='Build'>
                        <Message Text=""@(x->Metadata(''))"" />
                    </Target>
                </Project>", false);

            logger.AssertLogContains("MSB4023");
        }

        /// <summary>
        /// Bad path when getting metadata through ->WithMetadataValue function
        /// </summary>
        [Fact]
        public void InvalidPathAndMetadataItemFunction2()
        {
            MockLogger logger = Helpers.BuildProjectWithNewOMExpectFailure(@"
                <Project DefaultTargets='Build' xmlns='http://schemas.microsoft.com/developer/msbuild/2003'>
                    <ItemGroup>
                        <x Include='" + new string('x', 250) + @"'/>
                    </ItemGroup>
                    <Target Name='Build'>
                        <Message Text=""@(x->WithMetadataValue('FullPath', 'x'))"" />
                    </Target>
                </Project>", false);

            logger.AssertLogContains("MSB4023");
        }

        /// <summary>
        /// Asking for blank metadata with ->WithMetadataValue
        /// </summary>
        [Fact]
        public void InvalidMetadataName2()
        {
            MockLogger logger = Helpers.BuildProjectWithNewOMExpectFailure(@"
                <Project DefaultTargets='Build' xmlns='http://schemas.microsoft.com/developer/msbuild/2003'>
                    <ItemGroup>
                        <x Include='x'/>
                    </ItemGroup>
                    <Target Name='Build'>
                        <Message Text=""@(x->WithMetadataValue('', 'x'))"" />
                    </Target>
                </Project>", false);

            logger.AssertLogContains("MSB4023");
        }

        /// <summary>
        /// Bad path when getting metadata through ->AnyHaveMetadataValue function
        /// </summary>
        [Fact]
        public void InvalidPathAndMetadataItemFunction3()
        {
            MockLogger logger = Helpers.BuildProjectWithNewOMExpectFailure(@"
                <Project DefaultTargets='Build' xmlns='http://schemas.microsoft.com/developer/msbuild/2003'>
                    <ItemGroup>
                        <x Include='" + new string('x', 250) + @"'/>
                    </ItemGroup>
                    <Target Name='Build'>
                        <Message Text=""@(x->AnyHaveMetadataValue('FullPath', 'x'))"" />
                    </Target>
                </Project>", false);

            logger.AssertLogContains("MSB4023");
        }

        /// <summary>
        /// Asking for blank metadata with ->AnyHaveMetadataValue
        /// </summary>
        [Fact]
        public void InvalidMetadataName3()
        {
            MockLogger logger = Helpers.BuildProjectWithNewOMExpectFailure(@"
                <Project DefaultTargets='Build' xmlns='http://schemas.microsoft.com/developer/msbuild/2003'>
                    <ItemGroup>
                        <x Include='x'/>
                    </ItemGroup>
                    <Target Name='Build'>
                        <Message Text=""@(x->AnyHaveMetadataValue('', 'x'))"" />
                    </Target>
                </Project>", false);

            logger.AssertLogContains("MSB4023");
        }

        /// <summary>
        /// Filter by metadata presence
        /// </summary>
        [Fact]
        public void HasMetadata()
        {
            MockLogger logger = Helpers.BuildProjectWithNewOMExpectSuccess(@"
<Project ToolsVersion=""msbuilddefaulttoolsversion"" xmlns=""http://schemas.microsoft.com/developer/msbuild/2003"">

  <ItemGroup>
    <_Item Include=""One"">
      <A>aa</A>
      <B>bb</B>
      <C>cc</C>
    </_Item>
    <_Item Include=""Two"">
      <B>bb</B>
      <C>cc</C>
    </_Item>
    <_Item Include=""Three"">
      <A>aa</A>
      <C>cc</C>
    </_Item>
    <_Item Include=""Four"">
      <A>aa</A>
      <B>bb</B>
      <C>cc</C>
    </_Item>
    <_Item Include=""Five"">
      <A></A>
    </_Item>
  </ItemGroup>

  <Target Name=""AfterBuild"">
    <Message Text=""[@(_Item->HasMetadata('a'), '|')]""/>  
  </Target>


</Project>");

            logger.AssertLogContains("[One|Three|Four]");
        }

        /// <summary>
        /// Verify when there is an error due to an attempt to use a static method that we report the method name
        /// </summary>
        [Fact]
        public void StaticMethodErrorMessageHaveMethodName()
        {
            try
            {
                MockLogger logger = Helpers.BuildProjectWithNewOMExpectFailure(@"
                <Project DefaultTargets='Build' xmlns='http://schemas.microsoft.com/developer/msbuild/2003'>
                    <PropertyGroup>
                        <Function>$([System.IO.Path]::Combine(null,''))</Function>
                    </PropertyGroup>
                    <Target Name='Build'>
                        <Message Text='[ $(Function) ]' />
                    </Target>
                </Project>", false);
            }
            catch (Microsoft.Build.Exceptions.InvalidProjectFileException e)
            {
                Assert.NotEqual(-1, e.Message.IndexOf("[System.IO.Path]::Combine(null, '')", StringComparison.OrdinalIgnoreCase));
                return;
            }

            Assert.True(false);
        }

        /// <summary>
        /// Verify when there is an error due to an attempt to use a static method that we report the method name
        /// </summary>
        [Fact]
        public void StaticMethodErrorMessageHaveMethodName1()
        {
            try
            {
                MockLogger logger = Helpers.BuildProjectWithNewOMExpectFailure(@"
                <Project DefaultTargets='Build' xmlns='http://schemas.microsoft.com/developer/msbuild/2003'>
                    <PropertyGroup>
                        <Function>$(System.IO.Path::Combine('a','b'))</Function>
                    </PropertyGroup>
                    <Target Name='Build'>
                        <Message Text='[ $(Function) ]' />
                    </Target>
                </Project>", false);
            }
            catch (Microsoft.Build.Exceptions.InvalidProjectFileException e)
            {
                Assert.NotEqual(-1, e.Message.IndexOf("System.IO.Path::Combine('a','b')", StringComparison.OrdinalIgnoreCase));
                return;
            }

            Assert.True(false);
        }
        /// <summary>
        /// Creates a set of complicated item metadata and properties, and items to exercise
        /// the Expander class.  The data here contains escaped characters, metadata that
        /// references properties, properties that reference items, and other complex scenarios.
        /// </summary>
        /// <param name="pg"></param>
        /// <param name="primaryItemsByName"></param>
        /// <param name="secondaryItemsByName"></param>
        /// <param name="itemMetadata"></param>
        private void CreateComplexPropertiesItemsMetadata
            (
            out ReadOnlyLookup readOnlyLookup,
            out StringMetadataTable itemMetadata
            )
        {
            ProjectInstance project = ProjectHelpers.CreateEmptyProjectInstance();
            Dictionary<string, string> itemMetadataTable = new Dictionary<string, string>(StringComparer.OrdinalIgnoreCase);
            itemMetadataTable["Culture"] = "abc%253bdef;$(Gee_Aych_Ayee)";
            itemMetadataTable["Language"] = "english";
            itemMetadata = new StringMetadataTable(itemMetadataTable);

            PropertyDictionary<ProjectPropertyInstance> pg = new PropertyDictionary<ProjectPropertyInstance>();
            pg.Set(ProjectPropertyInstance.Create("Gee_Aych_Ayee", "ghi"));
            pg.Set(ProjectPropertyInstance.Create("OutputPath", @"\jk ; l\mno%253bpqr\stu"));
            pg.Set(ProjectPropertyInstance.Create("TargetPath", "@(IntermediateAssembly->'%(RelativeDir)')"));

            List<ProjectItemInstance> intermediateAssemblyItemGroup = new List<ProjectItemInstance>();
            ProjectItemInstance i1 = new ProjectItemInstance(project, "IntermediateAssembly",
                NativeMethodsShared.IsWindows ? @"subdir1\engine.dll" : "subdir1/engine.dll", project.FullPath);
            intermediateAssemblyItemGroup.Add(i1);
            i1.SetMetadata("aaa", "111");
            ProjectItemInstance i2 = new ProjectItemInstance(project, "IntermediateAssembly",
                NativeMethodsShared.IsWindows ? @"subdir2\tasks.dll" : "subdir2/tasks.dll", project.FullPath);
            intermediateAssemblyItemGroup.Add(i2);
            i2.SetMetadata("bbb", "222");

            List<ProjectItemInstance> contentItemGroup = new List<ProjectItemInstance>();
            ProjectItemInstance i3 = new ProjectItemInstance(project, "Content", "splash.bmp", project.FullPath);
            contentItemGroup.Add(i3);
            i3.SetMetadata("ccc", "333");

            List<ProjectItemInstance> resourceItemGroup = new List<ProjectItemInstance>();
            ProjectItemInstance i4 = new ProjectItemInstance(project, "Resource", "string$(p).resx", project.FullPath);
            resourceItemGroup.Add(i4);
            i4.SetMetadata("ddd", "444");
            ProjectItemInstance i5 = new ProjectItemInstance(project, "Resource", "dialogs%253b.resx", project.FullPath);
            resourceItemGroup.Add(i5);
            i5.SetMetadata("eee", "555");

            List<ProjectItemInstance> contentItemGroup2 = new List<ProjectItemInstance>();
            ProjectItemInstance i6 = new ProjectItemInstance(project, "Content", "about.bmp", project.FullPath);
            contentItemGroup2.Add(i6);
            i6.SetMetadata("fff", "666");

            ItemDictionary<ProjectItemInstance> secondaryItemsByName = new ItemDictionary<ProjectItemInstance>();
            secondaryItemsByName.ImportItems(resourceItemGroup);
            secondaryItemsByName.ImportItems(contentItemGroup2);

            Lookup lookup = new Lookup(secondaryItemsByName, pg, null);

            // Add primary items
            lookup.EnterScope("x");
            lookup.PopulateWithItems("IntermediateAssembly", intermediateAssemblyItemGroup);
            lookup.PopulateWithItems("Content", contentItemGroup);

            readOnlyLookup = new ReadOnlyLookup(lookup);
        }

        /// <summary>
        /// Exercises ExpandAllIntoTaskItems with a complex set of data.
        /// </summary>
        [Fact]
        public void ExpandAllIntoTaskItemsComplex()
        {
            ReadOnlyLookup lookup;
            StringMetadataTable itemMetadata;
            CreateComplexPropertiesItemsMetadata(out lookup, out itemMetadata);

            Expander<ProjectPropertyInstance, ProjectItemInstance> expander = new Expander<ProjectPropertyInstance, ProjectItemInstance>(lookup, lookup, itemMetadata);

            IList<TaskItem> taskItems = expander.ExpandIntoTaskItemsLeaveEscaped(
                "@(Resource->'%(Filename)') ; @(Content) ; @(NonExistent) ; $(NonExistent) ; %(NonExistent) ; " +
                "$(OutputPath) ; $(TargetPath) ; %(Language)_%(Culture)",
                 ExpanderOptions.ExpandAll, MockElementLocation.Instance);

            // the following items are passed to the TaskItem constructor, and thus their ItemSpecs should be 
            // in escaped form. 
            ObjectModelHelpers.AssertItemsMatch(@"
                string$(p): ddd=444
                dialogs%253b: eee=555
                splash.bmp: ccc=333
                \jk
                l\mno%253bpqr\stu
                subdir1" + Path.DirectorySeparatorChar + @": aaa=111
                subdir2" + Path.DirectorySeparatorChar + @": bbb=222
                english_abc%253bdef
                ghi
                ", GetTaskArrayFromItemList(taskItems));
        }

        /// <summary>
        /// Exercises ExpandAllIntoString with a complex set of data but in a piecemeal fashion
        /// </summary>
        [Fact]
        public void ExpandAllIntoStringComplexPiecemeal()
        {
            ReadOnlyLookup lookup;
            StringMetadataTable itemMetadata;
            CreateComplexPropertiesItemsMetadata(out lookup, out itemMetadata);

            Expander<ProjectPropertyInstance, ProjectItemInstance> expander = new Expander<ProjectPropertyInstance, ProjectItemInstance>(lookup, lookup, itemMetadata);

            string stringToExpand = "@(Resource->'%(Filename)') ;";
            Assert.Equal(
                @"string$(p);dialogs%3b ;",
                expander.ExpandIntoStringAndUnescape(stringToExpand, ExpanderOptions.ExpandAll, MockElementLocation.Instance));

            stringToExpand = "@(Content)";
            Assert.Equal(
                @"splash.bmp",
                expander.ExpandIntoStringAndUnescape(stringToExpand, ExpanderOptions.ExpandAll, MockElementLocation.Instance));

            stringToExpand = "@(NonExistent)";
            Assert.Equal(
                @"",
                expander.ExpandIntoStringAndUnescape(stringToExpand, ExpanderOptions.ExpandAll, MockElementLocation.Instance));

            stringToExpand = "$(NonExistent)";
            Assert.Equal(
                @"",
                expander.ExpandIntoStringAndUnescape(stringToExpand, ExpanderOptions.ExpandAll, MockElementLocation.Instance));

            stringToExpand = "%(NonExistent)";
            Assert.Equal(
                @"",
                expander.ExpandIntoStringAndUnescape(stringToExpand, ExpanderOptions.ExpandAll, MockElementLocation.Instance));

            stringToExpand = "$(OutputPath)";
            Assert.Equal(
                @"\jk ; l\mno%3bpqr\stu",
                expander.ExpandIntoStringAndUnescape(stringToExpand, ExpanderOptions.ExpandAll, MockElementLocation.Instance));

            stringToExpand = "$(TargetPath)";
            Assert.Equal(
                "subdir1" + Path.DirectorySeparatorChar + ";subdir2" + Path.DirectorySeparatorChar,
                expander.ExpandIntoStringAndUnescape(stringToExpand, ExpanderOptions.ExpandAll, MockElementLocation.Instance));

            stringToExpand = "%(Language)_%(Culture)";
            Assert.Equal(
                @"english_abc%3bdef;ghi",
                expander.ExpandIntoStringAndUnescape(stringToExpand, ExpanderOptions.ExpandAll, MockElementLocation.Instance));
        }

        /// <summary>
        /// Exercises ExpandAllIntoString with an item list using a transform that is empty
        /// </summary>
        [Fact]
        public void ExpandAllIntoStringEmpty()
        {
            ReadOnlyLookup lookup;
            StringMetadataTable itemMetadata;
            CreateComplexPropertiesItemsMetadata(out lookup, out itemMetadata);

            Expander<ProjectPropertyInstance, ProjectItemInstance> expander = new Expander<ProjectPropertyInstance, ProjectItemInstance>(lookup, lookup, itemMetadata);

            XmlAttribute xmlattribute = (new XmlDocument()).CreateAttribute("dummy");
            xmlattribute.Value = "@(IntermediateAssembly->'')";

            Assert.Equal(
                @";",
                expander.ExpandIntoStringAndUnescape(xmlattribute.Value, ExpanderOptions.ExpandAll, MockElementLocation.Instance));

            xmlattribute.Value = "@(IntermediateAssembly->'%(goop)')";

            Assert.Equal(
                @";",
                expander.ExpandIntoStringAndUnescape(xmlattribute.Value, ExpanderOptions.ExpandAll, MockElementLocation.Instance));
        }

        /// <summary>
        /// Exercises ExpandAllIntoString with a complex set of data.
        /// </summary>
        [Fact]
        public void ExpandAllIntoStringComplex()
        {
            ReadOnlyLookup lookup;
            StringMetadataTable itemMetadata;
            CreateComplexPropertiesItemsMetadata(out lookup, out itemMetadata);

            Expander<ProjectPropertyInstance, ProjectItemInstance> expander = new Expander<ProjectPropertyInstance, ProjectItemInstance>(lookup, lookup, itemMetadata);

            XmlAttribute xmlattribute = (new XmlDocument()).CreateAttribute("dummy");
            xmlattribute.Value = "@(Resource->'%(Filename)') ; @(Content) ; @(NonExistent) ; $(NonExistent) ; %(NonExistent) ; " +
                "$(OutputPath) ; $(TargetPath) ; %(Language)_%(Culture)";

            Assert.Equal(
                @"string$(p);dialogs%3b ; splash.bmp ;  ;  ;  ; \jk ; l\mno%3bpqr\stu ; subdir1" + Path.DirectorySeparatorChar + ";subdir2" +
                Path.DirectorySeparatorChar + " ; english_abc%3bdef;ghi",
                expander.ExpandIntoStringAndUnescape(xmlattribute.Value, ExpanderOptions.ExpandAll, MockElementLocation.Instance));
        }

        /// <summary>
        /// Exercises ExpandAllIntoString with a complex set of data.
        /// </summary>
        [Fact]
        public void ExpandAllIntoStringLeaveEscapedComplex()
        {
            ReadOnlyLookup lookup;
            StringMetadataTable itemMetadata;
            CreateComplexPropertiesItemsMetadata(out lookup, out itemMetadata);

            Expander<ProjectPropertyInstance, ProjectItemInstance> expander = new Expander<ProjectPropertyInstance, ProjectItemInstance>(lookup, lookup, itemMetadata);

            XmlAttribute xmlattribute = (new XmlDocument()).CreateAttribute("dummy");
            xmlattribute.Value = "@(Resource->'%(Filename)') ; @(Content) ; @(NonExistent) ; $(NonExistent) ; %(NonExistent) ; " +
                "$(OutputPath) ; $(TargetPath) ; %(Language)_%(Culture)";

            Assert.Equal(
                @"string$(p);dialogs%253b ; splash.bmp ;  ;  ;  ; \jk ; l\mno%253bpqr\stu ; subdir1" + Path.DirectorySeparatorChar + ";subdir2" + Path.DirectorySeparatorChar + " ; english_abc%253bdef;ghi",
                expander.ExpandIntoStringLeaveEscaped(xmlattribute.Value, ExpanderOptions.ExpandAll, MockElementLocation.Instance));
        }

        /// <summary>
        /// Exercises ExpandAllIntoString with a string that does not need expanding. 
        /// In this case the expanded string should be reference identical to the passed in string.
        /// </summary>
        [Fact]
        public void ExpandAllIntoStringExpectIdenticalReference()
        {
            ReadOnlyLookup lookup;
            StringMetadataTable itemMetadata;
            CreateComplexPropertiesItemsMetadata(out lookup, out itemMetadata);

            Expander<ProjectPropertyInstance, ProjectItemInstance> expander = new Expander<ProjectPropertyInstance, ProjectItemInstance>(lookup, lookup, itemMetadata);

            XmlAttribute xmlattribute = (new XmlDocument()).CreateAttribute("dummy");

            // Create a *non-literal* string. If we used a literal string, the CLR might (would) intern
            // it, which would mean that Expander would inevitably return a reference to the same string.
            // In real builds, the strings will never be literals, and we want to test the behavior in
            // that situation. 
            xmlattribute.Value = "abc123" + new Random().Next();
            string expandedString = expander.ExpandIntoStringLeaveEscaped(xmlattribute.Value, ExpanderOptions.ExpandAll, MockElementLocation.Instance);

#if FEATURE_STRING_INTERN
            // Verify neither string got interned, so that this test is meaningful
<<<<<<< HEAD
            Assert.Null(string.IsInterned(xmlattribute.Value));
            Assert.Null(string.IsInterned(expandedString));
=======
            Assert.IsTrue(null == string.IsInterned(xmlattribute.Value));
            Assert.IsTrue(null == string.IsInterned(expandedString));
#endif
>>>>>>> 496bb6ab

            // Finally verify Expander indeed didn't create a new string.
            Assert.True(Object.ReferenceEquals(xmlattribute.Value, expandedString));
        }

        /// <summary>
        /// Exercises ExpandAllIntoString with a complex set of data and various expander options
        /// </summary>
        [Fact]
        public void ExpandAllIntoStringExpanderOptions()
        {
            ReadOnlyLookup lookup;
            StringMetadataTable itemMetadata;
            CreateComplexPropertiesItemsMetadata(out lookup, out itemMetadata);

            string value = @"@(Resource->'%(Filename)') ; @(Content) ; @(NonExistent) ; $(NonExistent) ; %(NonExistent) ; $(OutputPath) ; $(TargetPath) ; %(Language)_%(Culture)";

            Expander<ProjectPropertyInstance, ProjectItemInstance> expander = new Expander<ProjectPropertyInstance, ProjectItemInstance>(lookup, lookup, itemMetadata);

            Assert.Equal(@"@(Resource->'%(Filename)') ; @(Content) ; @(NonExistent) ;  ; %(NonExistent) ; \jk ; l\mno%3bpqr\stu ; @(IntermediateAssembly->'%(RelativeDir)') ; %(Language)_%(Culture)", expander.ExpandIntoStringAndUnescape(value, ExpanderOptions.ExpandProperties, MockElementLocation.Instance));

            Assert.Equal(@"@(Resource->'%(Filename)') ; @(Content) ; @(NonExistent) ;  ;  ; \jk ; l\mno%3bpqr\stu ; @(IntermediateAssembly->'%(RelativeDir)') ; english_abc%3bdef;ghi", expander.ExpandIntoStringAndUnescape(value, ExpanderOptions.ExpandPropertiesAndMetadata, MockElementLocation.Instance));

            Assert.Equal(@"string$(p);dialogs%3b ; splash.bmp ;  ;  ;  ; \jk ; l\mno%3bpqr\stu ; subdir1" + Path.DirectorySeparatorChar + ";subdir2" + Path.DirectorySeparatorChar + " ; english_abc%3bdef;ghi", expander.ExpandIntoStringAndUnescape(value, ExpanderOptions.ExpandAll, MockElementLocation.Instance));

            Assert.Equal(@"string$(p);dialogs%3b ; splash.bmp ;  ; $(NonExistent) ; %(NonExistent) ; $(OutputPath) ; $(TargetPath) ; %(Language)_%(Culture)", expander.ExpandIntoStringAndUnescape(value, ExpanderOptions.ExpandItems, MockElementLocation.Instance));
        }

        /// <summary>
        /// Exercises ExpandAllIntoStringListLeaveEscaped with a complex set of data.
        /// </summary>
        [Fact]
        public void ExpandAllIntoStringListLeaveEscapedComplex()
        {
            ReadOnlyLookup lookup;
            StringMetadataTable itemMetadata;
            CreateComplexPropertiesItemsMetadata(out lookup, out itemMetadata);

            Expander<ProjectPropertyInstance, ProjectItemInstance> expander = new Expander<ProjectPropertyInstance, ProjectItemInstance>(lookup, lookup, itemMetadata);

            string value = "@(Resource->'%(Filename)') ; @(Content) ; @(NonExistent) ; $(NonExistent) ; %(NonExistent) ; " +
                "$(OutputPath) ; $(TargetPath) ; %(Language)_%(Culture)";

            IList<string> expanded = expander.ExpandIntoStringListLeaveEscaped(value, ExpanderOptions.ExpandAll, MockElementLocation.Instance);

            Assert.Equal(9, expanded.Count);
            Assert.Equal(@"string$(p)", expanded[0]);
            Assert.Equal(@"dialogs%253b", expanded[1]);
            Assert.Equal(@"splash.bmp", expanded[2]);
            Assert.Equal(@"\jk", expanded[3]);
            Assert.Equal(@"l\mno%253bpqr\stu", expanded[4]);
            Assert.Equal("subdir1" + Path.DirectorySeparatorChar, expanded[5]);
            Assert.Equal("subdir2" + Path.DirectorySeparatorChar, expanded[6]);
            Assert.Equal(@"english_abc%253bdef", expanded[7]);
            Assert.Equal(@"ghi", expanded[8]);
        }

        internal ITaskItem[] GetTaskArrayFromItemList(IList<TaskItem> list)
        {
            ITaskItem[] items = new ITaskItem[list.Count];
            for (int i = 0; i < list.Count; ++i)
            {
                items[i] = list[i];
            }

            return items;
        }

        /// <summary>
        /// v10.0\TeamData\Microsoft.Data.Schema.Common.targets shipped with bad syntax:
        /// $(HKEY_LOCAL_MACHINE\SOFTWARE\Microsoft\VisualStudio\9.0\VSTSDB@VSTSDBDirectory)
        /// this was evaluating to blank before, now it errors; we have to special case it to 
        /// evaluate to blank.
        /// Note that this still works whether or not the key exists and has a value.
        /// </summary>
        [Fact]
        public void RegistryPropertyInvalidPrefixSpecialCase()
        {
            PropertyDictionary<ProjectPropertyInstance> pg = new PropertyDictionary<ProjectPropertyInstance>();

            Expander<ProjectPropertyInstance, ProjectItemInstance> expander = new Expander<ProjectPropertyInstance, ProjectItemInstance>(pg);

            string result = expander.ExpandIntoStringLeaveEscaped(@"$(HKEY_LOCAL_MACHINE\SOFTWARE\Microsoft\VisualStudio\9.0\VSTSDB@VSTSDBDirectory)", ExpanderOptions.ExpandProperties, MockElementLocation.Instance);

            Assert.Equal(String.Empty, result);
        }

        // Compat hack: WebProjects may have an import with a condition like:
        //       Condition=" '$(Solutions.VSVersion)' == '8.0'" 
        // These would have been '' in prior versions of msbuild but would be treated as a possible string function in current versions.
        // Be compatible by returning an empty string here.
        [Fact]
        public void Regress692569()
        {
            PropertyDictionary<ProjectPropertyInstance> pg = new PropertyDictionary<ProjectPropertyInstance>();

            Expander<ProjectPropertyInstance, ProjectItemInstance> expander = new Expander<ProjectPropertyInstance, ProjectItemInstance>(pg);

            string result = expander.ExpandIntoStringLeaveEscaped(@"$(Solutions.VSVersion)", ExpanderOptions.ExpandProperties, MockElementLocation.Instance);

            Assert.Equal(String.Empty, result);
        }

        /// <summary>
        /// In the general case, we should still error for properties that incorrectly miss the Registry: prefix.
        /// Note that this still fails whether or not the key exists.
        /// </summary>
        [Fact]
        public void RegistryPropertyInvalidPrefixError()
        {
            Assert.Throws<InvalidProjectFileException>(() =>
            {
                PropertyDictionary<ProjectPropertyInstance> pg = new PropertyDictionary<ProjectPropertyInstance>();

                Expander<ProjectPropertyInstance, ProjectItemInstance> expander = new Expander<ProjectPropertyInstance, ProjectItemInstance>(pg);

                expander.ExpandIntoStringLeaveEscaped(@"$(HKEY_LOCAL_MACHINE\SOFTWARE\Microsoft\VisualStudio\9.0\VSTSDB@XXXXDBDirectory)", ExpanderOptions.ExpandProperties, MockElementLocation.Instance);
            }
           );
        }
        /// <summary>
        /// In the general case, we should still error for properties that incorrectly miss the Registry: prefix, like
        /// the special case, but with extra char on the end.
        /// Note that this still fails whether or not the key exists.
        /// </summary>
        [Fact]
        public void RegistryPropertyInvalidPrefixError2()
        {
            Assert.Throws<InvalidProjectFileException>(() =>
            {
                PropertyDictionary<ProjectPropertyInstance> pg = new PropertyDictionary<ProjectPropertyInstance>();

                Expander<ProjectPropertyInstance, ProjectItemInstance> expander = new Expander<ProjectPropertyInstance, ProjectItemInstance>(pg);

                expander.ExpandIntoStringLeaveEscaped(@"$(HKEY_LOCAL_MACHINE\SOFTWARE\Microsoft\VisualStudio\9.0\VSTSDB@VSTSDBDirectoryX)", ExpanderOptions.ExpandProperties, MockElementLocation.Instance);
            }
           );
        }
        [Fact]
        public void RegistryPropertyString()
        {
            try
            {
                PropertyDictionary<ProjectPropertyInstance> pg = new PropertyDictionary<ProjectPropertyInstance>();

                Expander<ProjectPropertyInstance, ProjectItemInstance> expander = new Expander<ProjectPropertyInstance, ProjectItemInstance>(pg);
                RegistryKey key = Registry.CurrentUser.CreateSubKey(@"Software\Microsoft\MSBuild_test");

                key.SetValue("Value", "String", RegistryValueKind.String);
                string result = expander.ExpandIntoStringLeaveEscaped(@"$(Registry:HKEY_CURRENT_USER\Software\Microsoft\MSBuild_test@Value)", ExpanderOptions.ExpandProperties, MockElementLocation.Instance);

                Assert.Equal("String", result);
            }
            finally
            {
                Registry.CurrentUser.DeleteSubKey(@"Software\Microsoft\MSBuild_test");
            }
        }

        [Fact]
        public void RegistryPropertyBinary()
        {
            try
            {
                PropertyDictionary<ProjectPropertyInstance> pg = new PropertyDictionary<ProjectPropertyInstance>();

                Expander<ProjectPropertyInstance, ProjectItemInstance> expander = new Expander<ProjectPropertyInstance, ProjectItemInstance>(pg);
                RegistryKey key = Registry.CurrentUser.CreateSubKey(@"Software\Microsoft\MSBuild_test");

                UTF8Encoding enc = new UTF8Encoding();
                byte[] utfText = enc.GetBytes("String".ToCharArray());

                key.SetValue("Value", utfText, RegistryValueKind.Binary);
                string result = expander.ExpandIntoStringLeaveEscaped(@"$(Registry:HKEY_CURRENT_USER\Software\Microsoft\MSBuild_test@Value)", ExpanderOptions.ExpandProperties, MockElementLocation.Instance);

                Assert.Equal("83;116;114;105;110;103", result);
            }
            finally
            {
                Registry.CurrentUser.DeleteSubKey(@"Software\Microsoft\MSBuild_test");
            }
        }

        [Fact]
        public void RegistryPropertyDWord()
        {
            try
            {
                PropertyDictionary<ProjectPropertyInstance> pg = new PropertyDictionary<ProjectPropertyInstance>();

                Expander<ProjectPropertyInstance, ProjectItemInstance> expander = new Expander<ProjectPropertyInstance, ProjectItemInstance>(pg);
                RegistryKey key = Registry.CurrentUser.CreateSubKey(@"Software\Microsoft\MSBuild_test");

                key.SetValue("Value", 123456, RegistryValueKind.DWord);
                string result = expander.ExpandIntoStringLeaveEscaped(@"$(Registry:HKEY_CURRENT_USER\Software\Microsoft\MSBuild_test@Value)", ExpanderOptions.ExpandProperties, MockElementLocation.Instance);

                Assert.Equal("123456", result);
            }
            finally
            {
                Registry.CurrentUser.DeleteSubKey(@"Software\Microsoft\MSBuild_test");
            }
        }

        [Fact]
        public void RegistryPropertyExpandString()
        {
            try
            {
                string envVar = NativeMethodsShared.IsWindows ? "TEMP" : "USER";
                PropertyDictionary<ProjectPropertyInstance> pg = new PropertyDictionary<ProjectPropertyInstance>();

                Expander<ProjectPropertyInstance, ProjectItemInstance> expander = new Expander<ProjectPropertyInstance, ProjectItemInstance>(pg);
                RegistryKey key = Registry.CurrentUser.CreateSubKey(@"Software\Microsoft\MSBuild_test");

                key.SetValue("Value", "%" + envVar + "%", RegistryValueKind.ExpandString);
                string result = expander.ExpandIntoStringLeaveEscaped(@"$(Registry:HKEY_CURRENT_USER\Software\Microsoft\MSBuild_test@Value)", ExpanderOptions.ExpandProperties, MockElementLocation.Instance);

                Assert.Equal(Environment.GetEnvironmentVariable(envVar), result);
            }
            finally
            {
                Registry.CurrentUser.DeleteSubKey(@"Software\Microsoft\MSBuild_test");
            }
        }

        [Fact]
        public void RegistryPropertyQWord()
        {
            try
            {
                PropertyDictionary<ProjectPropertyInstance> pg = new PropertyDictionary<ProjectPropertyInstance>();

                Expander<ProjectPropertyInstance, ProjectItemInstance> expander = new Expander<ProjectPropertyInstance, ProjectItemInstance>(pg);
                RegistryKey key = Registry.CurrentUser.CreateSubKey(@"Software\Microsoft\MSBuild_test");

                key.SetValue("Value", (long)123456789123456789, RegistryValueKind.QWord);
                string result = expander.ExpandIntoStringLeaveEscaped(@"$(Registry:HKEY_CURRENT_USER\Software\Microsoft\MSBuild_test@Value)", ExpanderOptions.ExpandProperties, MockElementLocation.Instance);

                Assert.Equal("123456789123456789", result);
            }
            finally
            {
                Registry.CurrentUser.DeleteSubKey(@"Software\Microsoft\MSBuild_test");
            }
        }

        [Fact]
        public void RegistryPropertyMultiString()
        {
            try
            {
                PropertyDictionary<ProjectPropertyInstance> pg = new PropertyDictionary<ProjectPropertyInstance>();

                Expander<ProjectPropertyInstance, ProjectItemInstance> expander = new Expander<ProjectPropertyInstance, ProjectItemInstance>(pg);
                RegistryKey key = Registry.CurrentUser.CreateSubKey(@"Software\Microsoft\MSBuild_test");

                key.SetValue("Value", new string[] { "A", "B", "C", "D" }, RegistryValueKind.MultiString);
                string result = expander.ExpandIntoStringLeaveEscaped(@"$(Registry:HKEY_CURRENT_USER\Software\Microsoft\MSBuild_test@Value)", ExpanderOptions.ExpandProperties, MockElementLocation.Instance);

                Assert.Equal("A;B;C;D", result);
            }
            finally
            {
                Registry.CurrentUser.DeleteSubKey(@"Software\Microsoft\MSBuild_test");
            }
        }

        [Fact]
        public void TestItemSpecModiferEscaping()
        {
            string content = @"
 <Project DefaultTargets=""Build"" xmlns=""http://schemas.microsoft.com/developer/msbuild/2003"">
 
        <Target Name=""Build"">
            <WriteLinesToFile Overwrite=""true"" File=""unittest.%28msbuild%29.file"" Lines=""Nothing much here""/>
        
            <ItemGroup>
                <TestFile Include=""unittest.%28msbuild%29.file"" />
            </ItemGroup>

            <Message Text=""@(TestFile->FullPath())"" />
            <Message Text=""@(TestFile->'%(FullPath)'->Distinct())"" />
            <Delete Files=""unittest.%28msbuild%29.file"" />
        </Target>
</Project>
                ";

            MockLogger log = Helpers.BuildProjectWithNewOMExpectSuccess(content);

            log.AssertLogDoesntContain("%28");
            log.AssertLogDoesntContain("%29");
        }

        [Fact]
        public void TestGetPathToReferenceAssembliesAsFunction()
        {
            if (ToolLocationHelper.GetPathToDotNetFrameworkReferenceAssemblies(TargetDotNetFrameworkVersion.Version45) == null)
            {
                // if there aren't any reference assemblies installed on the machine in the first place, of course 
                // we're not going to find them. :)
                return;
            }

            string content = @"
                <Project ToolsVersion=""msbuilddefaulttoolsversion"" xmlns=""http://schemas.microsoft.com/developer/msbuild/2003"">

                    <PropertyGroup>
                        <TargetFrameworkIdentifier>.NETFramework</TargetFrameworkIdentifier>
                        <TargetFrameworkVersion>v4.5</TargetFrameworkVersion>
                        <TargetFrameworkProfile></TargetFrameworkProfile>
                        <TargetFrameworkMoniker>$(TargetFrameworkIdentifier),Version=$(TargetFrameworkVersion)</TargetFrameworkMoniker>
                    </PropertyGroup>

                    <Target Name=""Build"">
                        <GetReferenceAssemblyPaths 
                            Condition="" '$(TargetFrameworkDirectory)' == '' and '$(TargetFrameworkMoniker)' !=''""
                            TargetFrameworkMoniker=""$(TargetFrameworkMoniker)""
                            RootPath=""$(TargetFrameworkRootPath)""
                        >
                            <Output TaskParameter=""ReferenceAssemblyPaths"" PropertyName=""ReferenceAssemblyPathsFromTask""/>
                        </GetReferenceAssemblyPaths>

                        <PropertyGroup>
                            <ReferenceAssemblyPathsFromFunction>$([Microsoft.Build.Utilities.ToolLocationHelper]::GetPathToStandardLibraries($(TargetFrameworkIdentifier), $(TargetFrameworkVersion), $(TargetFrameworkProfile)))\</ReferenceAssemblyPathsFromFunction>
                        </PropertyGroup>
                        
                        <Message Text=""Task:     $(ReferenceAssemblyPathsFromTask)"" Importance=""High"" />
                        <Message Text=""Function: $(ReferenceAssemblyPathsFromFunction)"" Importance=""High"" />

                        <Warning Text=""Reference assembly paths do not match!"" Condition=""'$(ReferenceAssemblyPathsFromFunction)' != '$(ReferenceAssemblyPathsFromTask)'"" />    
                    </Target>

                </Project>
                ";

            MockLogger log = Helpers.BuildProjectWithNewOMExpectSuccess(content);

            log.AssertLogDoesntContain("Reference assembly paths do not match");
        }

        /// <summary>
        /// Expand property function that takes a null argument
        /// </summary>
        [Fact]
        public void PropertyFunctionNullArgument()
        {
            PropertyDictionary<ProjectPropertyInstance> pg = new PropertyDictionary<ProjectPropertyInstance>();

            Expander<ProjectPropertyInstance, ProjectItemInstance> expander = new Expander<ProjectPropertyInstance, ProjectItemInstance>(pg);

            string result = expander.ExpandIntoStringLeaveEscaped("$([System.Convert]::ChangeType('null',$(SomeStuff.GetType())))", ExpanderOptions.ExpandProperties, MockElementLocation.Instance);

            Assert.Equal("null", result);
        }

        /// <summary>
        /// Expand property function that returns a null
        /// </summary>
        [Fact]
        public void PropertyFunctionNullReturn()
        {
            PropertyDictionary<ProjectPropertyInstance> pg = new PropertyDictionary<ProjectPropertyInstance>();
            pg.Set(ProjectPropertyInstance.Create("SomeStuff", "This IS SOME STUff"));

            Expander<ProjectPropertyInstance, ProjectItemInstance> expander = new Expander<ProjectPropertyInstance, ProjectItemInstance>(pg);

            string result = expander.ExpandIntoStringLeaveEscaped("$([System.Convert]::ChangeType(,$(SomeStuff.GetType())))", ExpanderOptions.ExpandProperties, MockElementLocation.Instance);

            Assert.Equal("", result);
        }

        /// <summary>
        /// Expand property function that takes no arguments and returns a string
        /// </summary>
        [Fact]
        public void PropertyFunctionNoArguments()
        {
            PropertyDictionary<ProjectPropertyInstance> pg = new PropertyDictionary<ProjectPropertyInstance>();
            pg.Set(ProjectPropertyInstance.Create("SomeStuff", "This IS SOME STUff"));

            Expander<ProjectPropertyInstance, ProjectItemInstance> expander = new Expander<ProjectPropertyInstance, ProjectItemInstance>(pg);

            string result = expander.ExpandIntoStringLeaveEscaped("$(SomeStuff.ToUpperInvariant())", ExpanderOptions.ExpandProperties, MockElementLocation.Instance);

            Assert.Equal("THIS IS SOME STUFF", result);
        }

        /// <summary>
        /// Expand property function that takes no arguments and returns a string (trimmed)
        /// </summary>
        [Fact]
        public void PropertyFunctionNoArgumentsTrim()
        {
            PropertyDictionary<ProjectPropertyInstance> pg = new PropertyDictionary<ProjectPropertyInstance>();
            pg.Set(ProjectPropertyInstance.Create("FileName", "    foo.ext   "));

            Expander<ProjectPropertyInstance, ProjectItemInstance> expander = new Expander<ProjectPropertyInstance, ProjectItemInstance>(pg);

            string result = expander.ExpandIntoStringLeaveEscaped("$(FileName.Trim())", ExpanderOptions.ExpandProperties, MockElementLocation.Instance);

            Assert.Equal("foo.ext", result);
        }

        /// <summary>
        /// Expand property function that is a get property accessor
        /// </summary>
        [Fact]
        public void PropertyFunctionPropertyGet()
        {
            PropertyDictionary<ProjectPropertyInstance> pg = new PropertyDictionary<ProjectPropertyInstance>();
            pg.Set(ProjectPropertyInstance.Create("SomeStuff", "This IS SOME STUff"));

            Expander<ProjectPropertyInstance, ProjectItemInstance> expander = new Expander<ProjectPropertyInstance, ProjectItemInstance>(pg);

            string result = expander.ExpandIntoStringLeaveEscaped("$(SomeStuff.Length)", ExpanderOptions.ExpandProperties, MockElementLocation.Instance);

            Assert.Equal("18", result);
        }

        /// <summary>
        /// Expand property function which is a manual get property accessor
        /// </summary>
        [Fact]
        public void PropertyFunctionPropertyManualGet()
        {
            PropertyDictionary<ProjectPropertyInstance> pg = new PropertyDictionary<ProjectPropertyInstance>();
            pg.Set(ProjectPropertyInstance.Create("SomeStuff", "This IS SOME STUff"));

            Expander<ProjectPropertyInstance, ProjectItemInstance> expander = new Expander<ProjectPropertyInstance, ProjectItemInstance>(pg);

            string result = expander.ExpandIntoStringLeaveEscaped("$(SomeStuff.get_Length())", ExpanderOptions.ExpandProperties, MockElementLocation.Instance);

            Assert.Equal("18", result);
        }

        /// <summary>
        /// Expand property function which is a manual get property accessor and a concatenation of a constant
        /// </summary>
        [Fact]
        public void PropertyFunctionPropertyNoArgumentsConcat()
        {
            PropertyDictionary<ProjectPropertyInstance> pg = new PropertyDictionary<ProjectPropertyInstance>();
            pg.Set(ProjectPropertyInstance.Create("SomeStuff", "This IS SOME STUff"));

            Expander<ProjectPropertyInstance, ProjectItemInstance> expander = new Expander<ProjectPropertyInstance, ProjectItemInstance>(pg);

            string result = expander.ExpandIntoStringLeaveEscaped("$(SomeStuff.ToLowerInvariant())_goop", ExpanderOptions.ExpandProperties, MockElementLocation.Instance);

            Assert.Equal("this is some stuff_goop", result);
        }

        /// <summary>
        /// Expand property function with a constant argument
        /// </summary>
        [Fact]
        public void PropertyFunctionPropertyWithArgument()
        {
            PropertyDictionary<ProjectPropertyInstance> pg = new PropertyDictionary<ProjectPropertyInstance>();
            pg.Set(ProjectPropertyInstance.Create("SomeStuff", "This IS SOME STUff"));

            Expander<ProjectPropertyInstance, ProjectItemInstance> expander = new Expander<ProjectPropertyInstance, ProjectItemInstance>(pg);

            string result = expander.ExpandIntoStringLeaveEscaped("$(SomeStuff.SubString(13))", ExpanderOptions.ExpandProperties, MockElementLocation.Instance);

            Assert.Equal("STUff", result);
        }

        /// <summary>
        /// Expand property function with a constant argument that contains spaces
        /// </summary>
        [Fact]
        public void PropertyFunctionPropertyWithArgumentWithSpaces()
        {
            PropertyDictionary<ProjectPropertyInstance> pg = new PropertyDictionary<ProjectPropertyInstance>();
            pg.Set(ProjectPropertyInstance.Create("SomeStuff", "This IS SOME STUff"));

            Expander<ProjectPropertyInstance, ProjectItemInstance> expander = new Expander<ProjectPropertyInstance, ProjectItemInstance>(pg);

            string result = expander.ExpandIntoStringLeaveEscaped("$(SomeStuff.SubString(8))", ExpanderOptions.ExpandProperties, MockElementLocation.Instance);

            Assert.Equal("SOME STUff", result);
        }

        /// <summary>
        /// Expand property function with a constant argument
        /// </summary>
        [Fact]
        public void PropertyFunctionPropertyPathRootSubtraction()
        {
            PropertyDictionary<ProjectPropertyInstance> pg = new PropertyDictionary<ProjectPropertyInstance>();
            pg.Set(ProjectPropertyInstance.Create("RootPath", @"c:\this\is\the\root"));
            pg.Set(ProjectPropertyInstance.Create("MyPath", @"c:\this\is\the\root\my\project\is\here.proj"));

            Expander<ProjectPropertyInstance, ProjectItemInstance> expander = new Expander<ProjectPropertyInstance, ProjectItemInstance>(pg);

            string result = expander.ExpandIntoStringLeaveEscaped("$(MyPath.SubString($(RootPath.Length)))", ExpanderOptions.ExpandProperties, MockElementLocation.Instance);

            Assert.Equal(@"\my\project\is\here.proj", result);
        }

        /// <summary>
        /// Expand property function with an argument that is a property
        /// </summary>
        [Fact]
        public void PropertyFunctionPropertyWithArgumentExpandedProperty()
        {
            PropertyDictionary<ProjectPropertyInstance> pg = new PropertyDictionary<ProjectPropertyInstance>();
            pg.Set(ProjectPropertyInstance.Create("Value", "3"));
            pg.Set(ProjectPropertyInstance.Create("SomeStuff", "This IS SOME STUff"));

            Expander<ProjectPropertyInstance, ProjectItemInstance> expander = new Expander<ProjectPropertyInstance, ProjectItemInstance>(pg);

            string result = expander.ExpandIntoStringLeaveEscaped("$(SomeStuff.SubString(1$(Value)))", ExpanderOptions.ExpandProperties, MockElementLocation.Instance);

            Assert.Equal("STUff", result);
        }

        /// <summary>
        /// Expand property function that has a boolean return value
        /// </summary>
        [Fact]
        public void PropertyFunctionPropertyWithArgumentBooleanReturn()
        {
            PropertyDictionary<ProjectPropertyInstance> pg = new PropertyDictionary<ProjectPropertyInstance>();
            pg.Set(ProjectPropertyInstance.Create("PathRoot", @"c:\goo"));
            pg.Set(ProjectPropertyInstance.Create("PathRoot2", @"c:\goop\"));

            Expander<ProjectPropertyInstance, ProjectItemInstance> expander = new Expander<ProjectPropertyInstance, ProjectItemInstance>(pg);

            string result = expander.ExpandIntoStringLeaveEscaped(@"$(PathRoot2.Endswith(\))", ExpanderOptions.ExpandProperties, MockElementLocation.Instance);
            Assert.Equal("True", result);
            result = expander.ExpandIntoStringLeaveEscaped(@"$(PathRoot.Endswith(\))", ExpanderOptions.ExpandProperties, MockElementLocation.Instance);
            Assert.Equal("False", result);
        }

        /// <summary>
        /// Expand property function with an argument that is expanded, and a chaing of other functions.
        /// </summary>
        [Fact]
        public void PropertyFunctionPropertyWithArgumentNestedAndChainedFunction()
        {
            PropertyDictionary<ProjectPropertyInstance> pg = new PropertyDictionary<ProjectPropertyInstance>();
            pg.Set(ProjectPropertyInstance.Create("Value", "3"));
            pg.Set(ProjectPropertyInstance.Create("SomeStuff", "This IS SOME STUff"));

            Expander<ProjectPropertyInstance, ProjectItemInstance> expander = new Expander<ProjectPropertyInstance, ProjectItemInstance>(pg);

            string result = expander.ExpandIntoStringLeaveEscaped("$(SomeStuff.SubString(1$(Value)).ToLowerInvariant().SubString($(Value)))", ExpanderOptions.ExpandProperties, MockElementLocation.Instance);

            Assert.Equal("ff", result);
        }


        /// <summary>
        /// Expand property function with chained functions on its results
        /// </summary>
        [Fact]
        public void PropertyFunctionPropertyWithArgumentChained()
        {
            PropertyDictionary<ProjectPropertyInstance> pg = new PropertyDictionary<ProjectPropertyInstance>();
            pg.Set(ProjectPropertyInstance.Create("Value", "3"));
            pg.Set(ProjectPropertyInstance.Create("SomeStuff", "This IS SOME STUff"));

            Expander<ProjectPropertyInstance, ProjectItemInstance> expander = new Expander<ProjectPropertyInstance, ProjectItemInstance>(pg);

            string result = expander.ExpandIntoStringLeaveEscaped("$(SomeStuff.ToUpperInvariant().ToLowerInvariant())", ExpanderOptions.ExpandProperties, MockElementLocation.Instance);
            Assert.Equal("this is some stuff", result);
        }

        /// <summary>
        /// Expand property function with an argument that is a function
        /// </summary>
        [Fact]
        public void PropertyFunctionPropertyWithArgumentNested()
        {
            PropertyDictionary<ProjectPropertyInstance> pg = new PropertyDictionary<ProjectPropertyInstance>();
            pg.Set(ProjectPropertyInstance.Create("Value", "12345"));
            pg.Set(ProjectPropertyInstance.Create("SomeStuff", "1234567890"));

            Expander<ProjectPropertyInstance, ProjectItemInstance> expander = new Expander<ProjectPropertyInstance, ProjectItemInstance>(pg);

            string result = expander.ExpandIntoStringLeaveEscaped("$(SomeStuff.SubString($(Value.get_Length())))", ExpanderOptions.ExpandProperties, MockElementLocation.Instance);

            Assert.Equal("67890", result);
        }

        /// <summary>
        /// Expand property function that returns an generic list
        /// </summary>
        [Fact]
        public void PropertyFunctionGenericListReturn()
        {
            PropertyDictionary<ProjectPropertyInstance> pg = new PropertyDictionary<ProjectPropertyInstance>();

            Expander<ProjectPropertyInstance, ProjectItemInstance> expander = new Expander<ProjectPropertyInstance, ProjectItemInstance>(pg);

            string result = expander.ExpandIntoStringLeaveEscaped("$([MSBuild]::__GetListTest())", ExpanderOptions.ExpandProperties, MockElementLocation.Instance);

            Assert.Equal("A;B;C;D", result);
        }

        /// <summary>
        /// Expand property function that returns an array
        /// </summary>
        [Fact]
        public void PropertyFunctionArrayReturn()
        {
            PropertyDictionary<ProjectPropertyInstance> pg = new PropertyDictionary<ProjectPropertyInstance>();
            pg.Set(ProjectPropertyInstance.Create("List", "A-B-C-D"));

            Expander<ProjectPropertyInstance, ProjectItemInstance> expander = new Expander<ProjectPropertyInstance, ProjectItemInstance>(pg);

            string result = expander.ExpandIntoStringLeaveEscaped("$(List.Split(-))", ExpanderOptions.ExpandProperties, MockElementLocation.Instance);

            Assert.Equal("A;B;C;D", result);
        }
        /// <summary>
        /// Expand property function that returns a Dictionary
        /// </summary>
        [Fact]
        public void PropertyFunctionDictionaryReturn()
        {
            PropertyDictionary<ProjectPropertyInstance> pg = new PropertyDictionary<ProjectPropertyInstance>();

            Expander<ProjectPropertyInstance, ProjectItemInstance> expander = new Expander<ProjectPropertyInstance, ProjectItemInstance>(pg);

            string result = expander.ExpandIntoStringLeaveEscaped("$([System.Environment]::GetEnvironmentVariables())", ExpanderOptions.ExpandProperties, MockElementLocation.Instance).ToUpperInvariant();
            string expected = ("OS=" + Environment.GetEnvironmentVariable("OS")).ToUpperInvariant();


            Assert.True(result.Contains(expected));
        }

        /// <summary>
        /// Expand property function that returns an array
        /// </summary>
        [Fact]
        public void PropertyFunctionArrayReturnManualSplitter()
        {
            PropertyDictionary<ProjectPropertyInstance> pg = new PropertyDictionary<ProjectPropertyInstance>();
            pg.Set(ProjectPropertyInstance.Create("List", "A-B-C-D"));
            pg.Set(ProjectPropertyInstance.Create("Splitter", "-"));

            Expander<ProjectPropertyInstance, ProjectItemInstance> expander = new Expander<ProjectPropertyInstance, ProjectItemInstance>(pg);

            string result = expander.ExpandIntoStringLeaveEscaped("$(List.Split($(Splitter.ToCharArray())))", ExpanderOptions.ExpandProperties, MockElementLocation.Instance);

            Assert.Equal("A;B;C;D", result);
        }

        /// <summary>
        /// Expand property function that returns an array
        /// </summary>
        [Fact]
        public void PropertyFunctionInCondition()
        {
            PropertyDictionary<ProjectPropertyInstance> pg = new PropertyDictionary<ProjectPropertyInstance>();
            pg.Set(ProjectPropertyInstance.Create("PathRoot", @"c:\goo"));
            pg.Set(ProjectPropertyInstance.Create("PathRoot2", @"c:\goop\"));

            Expander<ProjectPropertyInstance, ProjectItemInstance> expander = new Expander<ProjectPropertyInstance, ProjectItemInstance>(pg);

            Assert.True(ConditionEvaluator.EvaluateCondition(@"'$(PathRoot2.Endswith(`\`))' == 'true'", ParserOptions.AllowAll, expander, ExpanderOptions.ExpandProperties, Directory.GetCurrentDirectory(), MockElementLocation.Instance, null, new BuildEventContext(1, 2, 3, 4)));
            Assert.True(ConditionEvaluator.EvaluateCondition(@"'$(PathRoot.Endswith(\))' == 'false'", ParserOptions.AllowAll, expander, ExpanderOptions.ExpandProperties, Directory.GetCurrentDirectory(), MockElementLocation.Instance, null, new BuildEventContext(1, 2, 3, 4)));
        }

        /// <summary>
        /// Expand property function that is invalid - properties don't take arguments
        /// </summary>
        [Fact]
        public void PropertyFunctionInvalid1()
        {
            Assert.Throws<InvalidProjectFileException>(() =>
            {
                PropertyDictionary<ProjectPropertyInstance> pg = new PropertyDictionary<ProjectPropertyInstance>();
                pg.Set(ProjectPropertyInstance.Create("Value", "3"));
                pg.Set(ProjectPropertyInstance.Create("SomeStuff", "This IS SOME STUff"));

                Expander<ProjectPropertyInstance, ProjectItemInstance> expander = new Expander<ProjectPropertyInstance, ProjectItemInstance>(pg);

                string result = expander.ExpandIntoStringLeaveEscaped("[$(SomeStuff($(Value)))]", ExpanderOptions.ExpandProperties, MockElementLocation.Instance);
            }
           );
        }

        /// <summary>
        /// Expand property function - invlaid since properties don't have properties
        /// </summary>
        [Fact]
        public void PropertyFunctionInvalid2()
        {
            Assert.Throws<InvalidProjectFileException>(() =>
            {
                PropertyDictionary<ProjectPropertyInstance> pg = new PropertyDictionary<ProjectPropertyInstance>();
                pg.Set(ProjectPropertyInstance.Create("Value", "3"));
                pg.Set(ProjectPropertyInstance.Create("SomeStuff", "This IS SOME STUff"));

                Expander<ProjectPropertyInstance, ProjectItemInstance> expander = new Expander<ProjectPropertyInstance, ProjectItemInstance>(pg);

                string result = expander.ExpandIntoStringLeaveEscaped("[$(SomeStuff.Lgg)]", ExpanderOptions.ExpandProperties, MockElementLocation.Instance);
            }
           );
        }
        /// <summary>
        /// Expand property function - invlaid since properties don't have properties and don't support '.' in them
        /// </summary>
        [Fact]
        public void PropertyFunctionInvalid3()
        {
            Assert.Throws<InvalidProjectFileException>(() =>
            {
                PropertyDictionary<ProjectPropertyInstance> pg = new PropertyDictionary<ProjectPropertyInstance>();
                pg.Set(ProjectPropertyInstance.Create("Value", "3"));
                pg.Set(ProjectPropertyInstance.Create("SomeStuff", "This IS SOME STUff"));

                Expander<ProjectPropertyInstance, ProjectItemInstance> expander = new Expander<ProjectPropertyInstance, ProjectItemInstance>(pg);

                string result = expander.ExpandIntoStringLeaveEscaped("$(SomeStuff.ToUpperInvariant().Foo)", ExpanderOptions.ExpandProperties, MockElementLocation.Instance);
            }
           );
        }
        /// <summary>
        /// Expand property function - properties don't take arguments
        /// </summary>
        [Fact]
        public void PropertyFunctionInvalid4()
        {
            Assert.Throws<InvalidProjectFileException>(() =>
            {
                PropertyDictionary<ProjectPropertyInstance> pg = new PropertyDictionary<ProjectPropertyInstance>();
                pg.Set(ProjectPropertyInstance.Create("Value", "3"));
                pg.Set(ProjectPropertyInstance.Create("SomeStuff", "This IS SOME STUff"));

                Expander<ProjectPropertyInstance, ProjectItemInstance> expander = new Expander<ProjectPropertyInstance, ProjectItemInstance>(pg);

                string result = expander.ExpandIntoStringLeaveEscaped("[$(SomeStuff($(System.DateTime.Now)))]", ExpanderOptions.ExpandProperties, MockElementLocation.Instance);
            }
           );
        }

        /// <summary>
        /// Expand property function - invalid expression
        /// </summary>
        [Fact]
        public void PropertyFunctionInvalid5()
        {
            Assert.Throws<InvalidProjectFileException>(() =>
            {
                PropertyDictionary<ProjectPropertyInstance> pg = new PropertyDictionary<ProjectPropertyInstance>();
                pg.Set(ProjectPropertyInstance.Create("SomeStuff", "This IS SOME STUff"));

                Expander<ProjectPropertyInstance, ProjectItemInstance> expander = new Expander<ProjectPropertyInstance, ProjectItemInstance>(pg);

                string result = expander.ExpandIntoStringLeaveEscaped("$(SomeStuff.ToLowerInvariant()_goop)", ExpanderOptions.ExpandProperties, MockElementLocation.Instance);
            }
           );
        }
        /// <summary>
        /// Expand property function - functions with invalid arguments
        /// </summary>
        [Fact]
        public void PropertyFunctionInvalid6()
        {
            Assert.Throws<InvalidProjectFileException>(() =>
            {
                PropertyDictionary<ProjectPropertyInstance> pg = new PropertyDictionary<ProjectPropertyInstance>();
                pg.Set(ProjectPropertyInstance.Create("SomeStuff", "This IS SOME STUff"));

                Expander<ProjectPropertyInstance, ProjectItemInstance> expander = new Expander<ProjectPropertyInstance, ProjectItemInstance>(pg);

                string result = expander.ExpandIntoStringLeaveEscaped("[$(SomeStuff.Substring(HELLO!))]", ExpanderOptions.ExpandProperties, MockElementLocation.Instance);
            }
           );
        }
        /// <summary>
        /// Expand property function - functions with invalid arguments
        /// </summary>
        [Fact]
        public void PropertyFunctionInvalid7()
        {
            Assert.Throws<InvalidProjectFileException>(() =>
            {
                PropertyDictionary<ProjectPropertyInstance> pg = new PropertyDictionary<ProjectPropertyInstance>();
                pg.Set(ProjectPropertyInstance.Create("SomeStuff", "This IS SOME STUff"));

                Expander<ProjectPropertyInstance, ProjectItemInstance> expander = new Expander<ProjectPropertyInstance, ProjectItemInstance>(pg);

                string result = expander.ExpandIntoStringLeaveEscaped("[$(SomeStuff.Substring(-10))]", ExpanderOptions.ExpandProperties, MockElementLocation.Instance);
            }
           );
        }
        /// <summary>
        /// Expand property function calls a static method with quoted arguments
        /// </summary>
        [Fact]
        public void PropertyFunctionInvalid8()
        {
            Assert.Throws<InvalidProjectFileException>(() =>
            {
                PropertyDictionary<ProjectPropertyInstance> pg = new PropertyDictionary<ProjectPropertyInstance>();

                Expander<ProjectPropertyInstance, ProjectItemInstance> expander = new Expander<ProjectPropertyInstance, ProjectItemInstance>(pg);

                string result = expander.ExpandIntoStringLeaveEscaped("$(([System.DateTime]::Now).ToString(\"MM.dd.yyyy\"))", ExpanderOptions.ExpandProperties, MockElementLocation.Instance);
            }
           );
        }
        /// <summary>
        /// Expand property function - we don't handle metadata functions
        /// </summary>
        [Fact]
        public void PropertyFunctionInvalidNoMetadataFunctions()
        {
            PropertyDictionary<ProjectPropertyInstance> pg = new PropertyDictionary<ProjectPropertyInstance>();

            Expander<ProjectPropertyInstance, ProjectItemInstance> expander = new Expander<ProjectPropertyInstance, ProjectItemInstance>(pg);

            string result = expander.ExpandIntoStringLeaveEscaped("[%(LowerLetterList.Identity.ToUpper())]", ExpanderOptions.ExpandProperties, MockElementLocation.Instance);

            Assert.Equal("[%(LowerLetterList.Identity.ToUpper())]", result);
        }

        /// <summary>
        /// Expand property function - properties won't get confused with a type or namespace
        /// </summary>
        [Fact]
        public void PropertyFunctionNoCollisionsOnType()
        {
            PropertyDictionary<ProjectPropertyInstance> pg = new PropertyDictionary<ProjectPropertyInstance>();
            pg.Set(ProjectPropertyInstance.Create("System", "The System Namespace"));

            Expander<ProjectPropertyInstance, ProjectItemInstance> expander = new Expander<ProjectPropertyInstance, ProjectItemInstance>(pg);

            string result = expander.ExpandIntoStringLeaveEscaped("$(System)", ExpanderOptions.ExpandProperties, MockElementLocation.Instance);

            Assert.Equal("The System Namespace", result);
        }

        /// <summary>
        /// Expand property function calls a static method 
        /// </summary>
        [Fact]
        public void PropertyFunctionStaticMethodMakeRelative()
        {
            PropertyDictionary<ProjectPropertyInstance> pg = new PropertyDictionary<ProjectPropertyInstance>();
            pg.Set(ProjectPropertyInstance.Create("ParentPath", @"c:\abc\def"));
            pg.Set(ProjectPropertyInstance.Create("FilePath", @"c:\abc\def\foo.cpp"));

            Expander<ProjectPropertyInstance, ProjectItemInstance> expander = new Expander<ProjectPropertyInstance, ProjectItemInstance>(pg);

            string result = expander.ExpandIntoStringLeaveEscaped(@"$([MSBuild]::MakeRelative($(ParentPath), `$(FilePath)`))", ExpanderOptions.ExpandProperties, MockElementLocation.Instance);

            Assert.Equal(@"foo.cpp", result);
        }

        /// <summary>
        /// Expand property function calls a static method 
        /// </summary>
        [Fact]
        public void PropertyFunctionStaticMethod1()
        {
            PropertyDictionary<ProjectPropertyInstance> pg = new PropertyDictionary<ProjectPropertyInstance>();
            pg.Set(ProjectPropertyInstance.Create("Drive", NativeMethodsShared.IsWindows ? @"c:\" : "/"));
            pg.Set(ProjectPropertyInstance.Create("File", NativeMethodsShared.IsWindows ? @"foo\file.txt" : "foobar/file.txt"));

            Expander<ProjectPropertyInstance, ProjectItemInstance> expander = new Expander<ProjectPropertyInstance, ProjectItemInstance>(pg);

            string result = expander.ExpandIntoStringLeaveEscaped(@"$([System.IO.Path]::Combine($(Drive), `$(File)`))", ExpanderOptions.ExpandProperties, MockElementLocation.Instance);

            Assert.Equal(NativeMethodsShared.IsWindows ? @"c:\foo\file.txt" : "/foobar/file.txt", result);
        }

        /// <summary>
        /// Expand property function that creates an instance of a type
        /// </summary>
        [Fact]
        public void PropertyFunctionConstructor1()
        {
            PropertyDictionary<ProjectPropertyInstance> pg = new PropertyDictionary<ProjectPropertyInstance>();
            pg.Set(ProjectPropertyInstance.Create("ver1", @"1.2.3.4"));

            Expander<ProjectPropertyInstance, ProjectItemInstance> expander = new Expander<ProjectPropertyInstance, ProjectItemInstance>(pg);

            object result = expander.ExpandPropertiesLeaveTypedAndEscaped(@"$([System.Version]::new($(ver1)))", ExpanderOptions.ExpandProperties, MockElementLocation.Instance);

            Version v = result as Version;
            Assert.NotNull(v);

            Assert.Equal(1, v.Major);
            Assert.Equal(2, v.Minor);
            Assert.Equal(3, v.Build);
            Assert.Equal(4, v.Revision);
        }

        /// <summary>
        /// Expand property function that creates an instance of a type
        /// </summary>
        [Fact]
        public void PropertyFunctionConstructor2()
        {
            PropertyDictionary<ProjectPropertyInstance> pg = new PropertyDictionary<ProjectPropertyInstance>();
            pg.Set(ProjectPropertyInstance.Create("ver1", @"1.2.3.4"));
            pg.Set(ProjectPropertyInstance.Create("ver2", @"2.2.3.4"));

            Expander<ProjectPropertyInstance, ProjectItemInstance> expander = new Expander<ProjectPropertyInstance, ProjectItemInstance>(pg);

            string result = expander.ExpandIntoStringLeaveEscaped(@"$([System.Version]::new($(ver1)).CompareTo($([System.Version]::new($(ver2)))))", ExpanderOptions.ExpandProperties, MockElementLocation.Instance);

            Assert.Equal(@"-1", result);
        }

        /// <summary>
        /// Expand property function that is only available when MSBUILDENABLEALLPROPERTYFUNCTIONS=1
        /// </summary>
        [Fact]
        public void PropertyStaticFunctionAllEnabled()
        {
            if (!NativeMethodsShared.IsWindows)
            {
                return; // "VB is only for Windows"
            }

            PropertyDictionary<ProjectPropertyInstance> pg = new PropertyDictionary<ProjectPropertyInstance>();

            Expander<ProjectPropertyInstance, ProjectItemInstance> expander = new Expander<ProjectPropertyInstance, ProjectItemInstance>(pg);

            string env = Environment.GetEnvironmentVariable("MSBUILDENABLEALLPROPERTYFUNCTIONS");

            try
            {
                Environment.SetEnvironmentVariable("MSBUILDENABLEALLPROPERTYFUNCTIONS", "1");

                string result = expander.ExpandIntoStringLeaveEscaped("$([Microsoft.VisualBasic.FileIO.FileSystem]::CurrentDirectory)", ExpanderOptions.ExpandProperties, MockElementLocation.Instance);

                Assert.Equal(0, String.Compare(Directory.GetCurrentDirectory(), result, StringComparison.OrdinalIgnoreCase));
            }
            finally
            {
                Environment.SetEnvironmentVariable("MSBUILDENABLEALLPROPERTYFUNCTIONS", env);
                AvailableStaticMethods.Reset_ForUnitTestsOnly();
            }
        }


        /// <summary>
        /// Expand property function that is only available when MSBUILDENABLEALLPROPERTYFUNCTIONS=1, but cannot be found
        /// </summary>
        [Fact]
        public void PropertyStaticFunctionUsingNamespaceNotFound()
        {
            PropertyDictionary<ProjectPropertyInstance> pg = new PropertyDictionary<ProjectPropertyInstance>();

            Expander<ProjectPropertyInstance, ProjectItemInstance> expander = new Expander<ProjectPropertyInstance, ProjectItemInstance>(pg);

            string env = Environment.GetEnvironmentVariable("MSBUILDENABLEALLPROPERTYFUNCTIONS");

            try
            {
                Environment.SetEnvironmentVariable("MSBUILDENABLEALLPROPERTYFUNCTIONS", "1");

                Assert.Throws<InvalidProjectFileException>(() => expander.ExpandIntoStringLeaveEscaped("$([Microsoft.FOO.FileIO.FileSystem]::CurrentDirectory)", ExpanderOptions.ExpandProperties, MockElementLocation.Instance));
                Assert.Throws<InvalidProjectFileException>(() => expander.ExpandIntoStringLeaveEscaped("$([Foo.Baz]::new())", ExpanderOptions.ExpandProperties, MockElementLocation.Instance));
                Assert.Throws<InvalidProjectFileException>(() => expander.ExpandIntoStringLeaveEscaped("$([Foo]::new())", ExpanderOptions.ExpandProperties, MockElementLocation.Instance));
                Assert.Throws<InvalidProjectFileException>(() => expander.ExpandIntoStringLeaveEscaped("$([Foo.]::new())", ExpanderOptions.ExpandProperties, MockElementLocation.Instance));
                Assert.Throws<InvalidProjectFileException>(() => expander.ExpandIntoStringLeaveEscaped("$([.Foo]::new())", ExpanderOptions.ExpandProperties, MockElementLocation.Instance));
                Assert.Throws<InvalidProjectFileException>(() => expander.ExpandIntoStringLeaveEscaped("$([.]::new())", ExpanderOptions.ExpandProperties, MockElementLocation.Instance));
                Assert.Throws<InvalidProjectFileException>(() => expander.ExpandIntoStringLeaveEscaped("$([]::new())", ExpanderOptions.ExpandProperties, MockElementLocation.Instance));
            }
            finally
            {
                Environment.SetEnvironmentVariable("MSBUILDENABLEALLPROPERTYFUNCTIONS", env);
                AvailableStaticMethods.Reset_ForUnitTestsOnly();
            }
        }

        /// <summary>
        /// Expand property function calls a static method 
        /// </summary>
        [Fact]
        public void PropertyFunctionStaticMethodQuoted1()
        {
            PropertyDictionary<ProjectPropertyInstance> pg = new PropertyDictionary<ProjectPropertyInstance>();
            pg.Set(ProjectPropertyInstance.Create("File", @"foo\file.txt"));

            Expander<ProjectPropertyInstance, ProjectItemInstance> expander = new Expander<ProjectPropertyInstance, ProjectItemInstance>(pg);

            string result = expander.ExpandIntoStringLeaveEscaped(@"$([System.IO.Path]::Combine(`c:\`, `$(File)`))", ExpanderOptions.ExpandProperties, MockElementLocation.Instance);

            Assert.Equal(@"c:\foo\file.txt", result);
        }

        /// <summary>
        /// Expand property function calls a static method 
        /// </summary>
        [Fact]
        public void PropertyFunctionStaticMethodQuoted1Spaces()
        {
            PropertyDictionary<ProjectPropertyInstance> pg = new PropertyDictionary<ProjectPropertyInstance>();
            pg.Set(ProjectPropertyInstance.Create("File", "foo goo" + Path.DirectorySeparatorChar + "file.txt"));

            Expander<ProjectPropertyInstance, ProjectItemInstance> expander = new Expander<ProjectPropertyInstance, ProjectItemInstance>(pg);

            string result = expander.ExpandIntoStringLeaveEscaped(@"$([System.IO.Path]::Combine(`" +
                (NativeMethodsShared.IsWindows ? @"c:\foo goo\" : "/foo goo/") + "`, `$(File)`))",
                ExpanderOptions.ExpandProperties, MockElementLocation.Instance);

            Assert.Equal(NativeMethodsShared.IsWindows ? @"c:\foo goo\foo goo\file.txt" : "/foo goo/foo goo/file.txt", result);
        }

        /// <summary>
        /// Expand property function calls a static method 
        /// </summary>
        [Fact]
        public void PropertyFunctionStaticMethodQuoted1Spaces2()
        {
            PropertyDictionary<ProjectPropertyInstance> pg = new PropertyDictionary<ProjectPropertyInstance>();
            pg.Set(ProjectPropertyInstance.Create("File", Path.Combine("foo bar", "baz.txt")));

            Expander<ProjectPropertyInstance, ProjectItemInstance> expander = new Expander<ProjectPropertyInstance, ProjectItemInstance>(pg);

            string result = expander.ExpandIntoStringLeaveEscaped(@"$([System.IO.Path]::Combine(`" +
                (NativeMethodsShared.IsWindows ? @"c:\foo baz\" : "/foo baz/") + @"`, `$(File)`))",
                ExpanderOptions.ExpandProperties, MockElementLocation.Instance);

            Assert.Equal(NativeMethodsShared.IsWindows ? @"c:\foo baz\foo bar\baz.txt" : "/foo baz/foo bar/baz.txt", result);
        }

        /// <summary>
        /// Expand property function calls a static method 
        /// </summary>
        [Fact]
        public void PropertyFunctionStaticMethodQuoted1Spaces3()
        {
            PropertyDictionary<ProjectPropertyInstance> pg = new PropertyDictionary<ProjectPropertyInstance>();
            pg.Set(ProjectPropertyInstance.Create("File", Path.Combine("foo bar", "baz.txt")));

            Expander<ProjectPropertyInstance, ProjectItemInstance> expander = new Expander<ProjectPropertyInstance, ProjectItemInstance>(pg);

            string result = expander.ExpandIntoStringLeaveEscaped(@"$([System.IO.Path]::Combine(`" +
                (NativeMethodsShared.IsWindows ? @"c:\foo baz" : "/foo baz") + @" `, `$(File)`))", ExpanderOptions.ExpandProperties, MockElementLocation.Instance);

            Assert.Equal(NativeMethodsShared.IsWindows ? @"c:\foo baz \foo bar\baz.txt" : "/foo baz /foo bar/baz.txt", result);
        }

        /// <summary>
        /// Expand property function calls a static method with quoted arguments
        /// </summary>
        [Fact]
        public void PropertyFunctionStaticMethodQuoted2()
        {
            PropertyDictionary<ProjectPropertyInstance> pg = new PropertyDictionary<ProjectPropertyInstance>();

            Expander<ProjectPropertyInstance, ProjectItemInstance> expander = new Expander<ProjectPropertyInstance, ProjectItemInstance>(pg);

            string dateTime = "'" + _dateToParse + "'";
            string result = expander.ExpandIntoStringLeaveEscaped("$([System.DateTime]::Parse(" + dateTime + ").ToString(\"yyyy/MM/dd HH:mm:ss\"))", ExpanderOptions.ExpandProperties, MockElementLocation.Instance);

            Assert.Equal(System.DateTime.Parse(_dateToParse).ToString("yyyy/MM/dd HH:mm:ss"), result);
        }

        /// <summary>
        /// Expand property function calls a static method with quoted arguments
        /// </summary>
        [Fact]
        public void PropertyFunctionStaticMethodQuoted3()
        {
            PropertyDictionary<ProjectPropertyInstance> pg = new PropertyDictionary<ProjectPropertyInstance>();

            Expander<ProjectPropertyInstance, ProjectItemInstance> expander = new Expander<ProjectPropertyInstance, ProjectItemInstance>(pg);
            string dateTime = "'" + _dateToParse + "'";
            string result = expander.ExpandIntoStringLeaveEscaped("$([System.DateTime]::Parse(" + dateTime + ").ToString(\"MM.dd.yyyy\"))", ExpanderOptions.ExpandProperties, MockElementLocation.Instance);

            Assert.Equal(System.DateTime.Parse(_dateToParse).ToString("MM.dd.yyyy"), result);
        }

        /// <summary>
        /// Expand property function calls a static method with quoted arguments
        /// </summary>
        [Fact]
        public void PropertyFunctionStaticMethodQuoted4()
        {
            PropertyDictionary<ProjectPropertyInstance> pg = new PropertyDictionary<ProjectPropertyInstance>();

            Expander<ProjectPropertyInstance, ProjectItemInstance> expander = new Expander<ProjectPropertyInstance, ProjectItemInstance>(pg);

            string result = expander.ExpandIntoStringLeaveEscaped("$([System.DateTime]::Now.ToString(\"MM.dd.yyyy\"))", ExpanderOptions.ExpandProperties, MockElementLocation.Instance);

            Assert.Equal(DateTime.Now.ToString("MM.dd.yyyy"), result);
        }

        /// <summary>
        /// Expand property function calls a static method 
        /// </summary>
        [Fact]
        public void PropertyFunctionStaticMethodNested()
        {
            PropertyDictionary<ProjectPropertyInstance> pg = new PropertyDictionary<ProjectPropertyInstance>();
            pg.Set(ProjectPropertyInstance.Create("File", "foo" + Path.DirectorySeparatorChar + "file.txt"));

            Expander<ProjectPropertyInstance, ProjectItemInstance> expander = new Expander<ProjectPropertyInstance, ProjectItemInstance>(pg);

            string result = expander.ExpandIntoStringLeaveEscaped(@"$([System.IO.Path]::Combine(`" +
                (NativeMethodsShared.IsWindows ? @"c:\" : "/") +
                @"`, $([System.IO.Path]::Combine(`foo`,`file.txt`))))", ExpanderOptions.ExpandProperties, MockElementLocation.Instance);

            Assert.Equal(NativeMethodsShared.IsWindows ? @"c:\foo\file.txt" : "/foo/file.txt", result);
        }

        /// <summary>
        /// Expand property function calls a static method regex
        /// </summary>
        [Fact]
        public void PropertyFunctionStaticMethodRegex1()
        {
            PropertyDictionary<ProjectPropertyInstance> pg = new PropertyDictionary<ProjectPropertyInstance>();
            pg.Set(ProjectPropertyInstance.Create("File", "foo" + Path.DirectorySeparatorChar + "file.txt"));

            Expander<ProjectPropertyInstance, ProjectItemInstance> expander = new Expander<ProjectPropertyInstance, ProjectItemInstance>(pg);

            // Support enum combines as Enum.Parse expects them
            string result = expander.ExpandIntoStringLeaveEscaped(@"$([System.Text.RegularExpressions.Regex]::IsMatch(`-42`, `^-?\d+(\.\d{2})?$`, `RegexOptions.IgnoreCase,RegexOptions.Singleline`))", ExpanderOptions.ExpandProperties, MockElementLocation.Instance);

            Assert.Equal(@"True", result);

            // We support the C# style enum combining syntax too
            result = expander.ExpandIntoStringLeaveEscaped(@"$([System.Text.RegularExpressions.Regex]::IsMatch(`-42`, `^-?\d+(\.\d{2})?$`, System.Text.RegularExpressions.RegexOptions.IgnoreCase|RegexOptions.Singleline))", ExpanderOptions.ExpandProperties, MockElementLocation.Instance);

            Assert.Equal(@"True", result);

            result = expander.ExpandIntoStringLeaveEscaped(@"$([System.Text.RegularExpressions.Regex]::IsMatch(`100 GBP`, `^-?\d+(\.\d{2})?$`))", ExpanderOptions.ExpandProperties, MockElementLocation.Instance);

            Assert.Equal(@"False", result);
        }

        /// <summary>
        /// Expand property function calls a static method  with an instance method chained
        /// </summary>
        [Fact]
        public void PropertyFunctionStaticMethodChained()
        {
            PropertyDictionary<ProjectPropertyInstance> pg = new PropertyDictionary<ProjectPropertyInstance>();

            Expander<ProjectPropertyInstance, ProjectItemInstance> expander = new Expander<ProjectPropertyInstance, ProjectItemInstance>(pg);
            string dateTime = "'" + _dateToParse + "'";
            string result = expander.ExpandIntoStringLeaveEscaped(@"$([System.DateTime]::Parse(" + dateTime + ").ToString(`yyyy/MM/dd HH:mm:ss`))", ExpanderOptions.ExpandProperties, MockElementLocation.Instance);

            Assert.Equal(DateTime.Parse(_dateToParse).ToString("yyyy/MM/dd HH:mm:ss"), result);
        }

        /// <summary>
        /// Expand property function calls a static method an enum argument
        /// </summary>
        [Fact]
        public void PropertyFunctionStaticMethodEnumArgument()
        {
            PropertyDictionary<ProjectPropertyInstance> pg = new PropertyDictionary<ProjectPropertyInstance>();

            Expander<ProjectPropertyInstance, ProjectItemInstance> expander = new Expander<ProjectPropertyInstance, ProjectItemInstance>(pg);

            string result = expander.ExpandIntoStringLeaveEscaped(@"$([System.Environment]::GetFolderPath(SpecialFolder.System))", ExpanderOptions.ExpandProperties, MockElementLocation.Instance);

<<<<<<< HEAD
            Assert.Equal(System.Environment.GetFolderPath(Environment.SpecialFolder.System), result);
=======
#if FEATURE_SPECIAL_FOLDERS
            Assert.AreEqual(System.Environment.GetFolderPath(Environment.SpecialFolder.System), result);
#else
            Assert.AreEqual(FileUtilities.GetFolderPath(FileUtilities.SpecialFolder.System), result);
#endif
>>>>>>> 496bb6ab
        }

        /// <summary>
        /// Expand intrinsic property function to locate the directory of a file above
        /// </summary>
        [Fact]
        public void PropertyFunctionStaticMethodDirectoryNameOfFileAbove()
        {
            string tempPath = Path.GetTempPath();
            string tempFile = Path.GetFileName(FileUtilities.GetTemporaryFile());

            try
            {
                string directoryStart = Path.Combine(tempPath, "one\\two\\three\\four\\five");

                PropertyDictionary<ProjectPropertyInstance> pg = new PropertyDictionary<ProjectPropertyInstance>();
                pg.Set(ProjectPropertyInstance.Create("StartingDirectory", directoryStart));
                pg.Set(ProjectPropertyInstance.Create("FileToFind", tempFile));

                Expander<ProjectPropertyInstance, ProjectItemInstance> expander = new Expander<ProjectPropertyInstance, ProjectItemInstance>(pg);

                string result = expander.ExpandIntoStringLeaveEscaped(@"$([MSBuild]::GetDirectoryNameOfFileAbove($(StartingDirectory), $(FileToFind)))", ExpanderOptions.ExpandProperties, MockElementLocation.Instance);

                Assert.Equal(Microsoft.Build.Shared.FileUtilities.EnsureTrailingSlash(tempPath), Microsoft.Build.Shared.FileUtilities.EnsureTrailingSlash(result));

                result = expander.ExpandIntoStringLeaveEscaped(@"$([MSBuild]::GetDirectoryNameOfFileAbove($(StartingDirectory), Hobbits))", ExpanderOptions.ExpandProperties, MockElementLocation.Instance);

                Assert.Equal(String.Empty, result);
            }
            finally
            {
                File.Delete(tempFile);
            }
        }

        /// <summary>
        /// Expand property function calls GetCultureInfo
        /// </summary>
        [Fact]
        public void PropertyFunctionStaticMethodGetCultureInfo()
        {
            PropertyDictionary<ProjectPropertyInstance> pg = new PropertyDictionary<ProjectPropertyInstance>();

            Expander<ProjectPropertyInstance, ProjectItemInstance> expander = new Expander<ProjectPropertyInstance, ProjectItemInstance>(pg);

            string result = expander.ExpandIntoStringLeaveEscaped(@"$([System.Globalization.CultureInfo]::GetCultureInfo(`en-US`).ToString())", ExpanderOptions.ExpandProperties, MockElementLocation.Instance);

<<<<<<< HEAD
            Assert.Equal(System.Globalization.CultureInfo.GetCultureInfo("en-US").ToString(), result);
=======
            Assert.AreEqual(new CultureInfo("en-US").ToString(), result);
>>>>>>> 496bb6ab
        }

        /// <summary>
        /// Expand property function calls a static arithmetic method
        /// </summary>
        [Fact]
        public void PropertyFunctionStaticMethodArithmeticAddInt32()
        {
            PropertyDictionary<ProjectPropertyInstance> pg = new PropertyDictionary<ProjectPropertyInstance>();

            Expander<ProjectPropertyInstance, ProjectItemInstance> expander = new Expander<ProjectPropertyInstance, ProjectItemInstance>(pg);

            string result = expander.ExpandIntoStringLeaveEscaped(@"$([MSBuild]::Add(40, 2))", ExpanderOptions.ExpandProperties, MockElementLocation.Instance);

            Assert.Equal((40 + 2).ToString(), result);
        }

        /// <summary>
        /// Expand property function calls a static arithmetic method
        /// </summary>
        [Fact]
        public void PropertyFunctionStaticMethodArithmeticAddDouble()
        {
            PropertyDictionary<ProjectPropertyInstance> pg = new PropertyDictionary<ProjectPropertyInstance>();

            Expander<ProjectPropertyInstance, ProjectItemInstance> expander = new Expander<ProjectPropertyInstance, ProjectItemInstance>(pg);

            string result = expander.ExpandIntoStringLeaveEscaped(@"$([MSBuild]::Add(39.9, 2.1))", ExpanderOptions.ExpandProperties, MockElementLocation.Instance);

            Assert.Equal((39.9 + 2.1).ToString(), result);
        }

        /// <summary>
        /// Expand property function chosing either the value (if not empty) or the default specfied
        /// </summary>
        [Fact]
        public void PropertyFunctionValueOrDefault()
        {
            PropertyDictionary<ProjectPropertyInstance> pg = new PropertyDictionary<ProjectPropertyInstance>();

            Expander<ProjectPropertyInstance, ProjectItemInstance> expander = new Expander<ProjectPropertyInstance, ProjectItemInstance>(pg);

            string result = expander.ExpandIntoStringLeaveEscaped(@"$([MSBuild]::ValueOrDefault('', '42'))", ExpanderOptions.ExpandProperties, MockElementLocation.Instance);

            Assert.Equal("42", result);

            result = expander.ExpandIntoStringLeaveEscaped(@"$([MSBuild]::ValueOrDefault('42', '43'))", ExpanderOptions.ExpandProperties, MockElementLocation.Instance);

            Assert.Equal("42", result);
        }

        /// <summary>
        /// Expand property function chosing either the value (from the environment) or the default specfied
        /// </summary>
        [Fact]
        public void PropertyFunctionValueOrDefaultFromEnvironment()
        {
            PropertyDictionary<ProjectPropertyInstance> pg = new PropertyDictionary<ProjectPropertyInstance>();

            pg["BonkersTargetsPath"] = ProjectPropertyInstance.Create("BonkersTargetsPath", "Bonkers");

            Expander<ProjectPropertyInstance, ProjectItemInstance> expander = new Expander<ProjectPropertyInstance, ProjectItemInstance>(pg);

            string result = expander.ExpandIntoStringLeaveEscaped(@"$([MSBuild]::ValueOrDefault('$(BonkersTargetsPath)', '42'))", ExpanderOptions.ExpandProperties, MockElementLocation.Instance);

            Assert.Equal("Bonkers", result);

            pg["BonkersTargetsPath"] = ProjectPropertyInstance.Create("BonkersTargetsPath", String.Empty);

            result = expander.ExpandIntoStringLeaveEscaped(@"$([MSBuild]::ValueOrDefault('$(BonkersTargetsPath)', '43'))", ExpanderOptions.ExpandProperties, MockElementLocation.Instance);

            Assert.Equal("43", result);
        }

        /// <summary>
        /// Expand property function that tests for existence of the task host
        /// </summary>
        [Fact]
        public void PropertyFunctionDoesTaskHostExist()
        {
            PropertyDictionary<ProjectPropertyInstance> pg = new PropertyDictionary<ProjectPropertyInstance>();

            Expander<ProjectPropertyInstance, ProjectItemInstance> expander = new Expander<ProjectPropertyInstance, ProjectItemInstance>(pg);

            string result = expander.ExpandIntoStringLeaveEscaped(@"$([MSBuild]::DoesTaskHostExist('CurrentRuntime', 'CurrentArchitecture'))", ExpanderOptions.ExpandProperties, MockElementLocation.Instance);

            // This is the current, so it had better be true!
            Assert.True(String.Equals("true", result, StringComparison.OrdinalIgnoreCase));
        }

        /// <summary>
        /// Expand property function that tests for existence of the task host
        /// </summary>
        [Fact]
        public void PropertyFunctionDoesTaskHostExist_Whitespace()
        {
            PropertyDictionary<ProjectPropertyInstance> pg = new PropertyDictionary<ProjectPropertyInstance>();

            Expander<ProjectPropertyInstance, ProjectItemInstance> expander = new Expander<ProjectPropertyInstance, ProjectItemInstance>(pg);

            string result = expander.ExpandIntoStringLeaveEscaped(@"$([MSBuild]::DoesTaskHostExist('   CurrentRuntime    ', 'CurrentArchitecture'))", ExpanderOptions.ExpandProperties, MockElementLocation.Instance);

            // This is the current, so it had better be true!
            Assert.True(String.Equals("true", result, StringComparison.OrdinalIgnoreCase));
        }

        /// <summary>
        /// Expand property function that tests for existence of the task host
        /// </summary>
        [Fact]
        public void PropertyFunctionDoesTaskHostExist_Error()
        {
            Assert.Throws<InvalidProjectFileException>(() =>
            {
                PropertyDictionary<ProjectPropertyInstance> pg = new PropertyDictionary<ProjectPropertyInstance>();

                Expander<ProjectPropertyInstance, ProjectItemInstance> expander = new Expander<ProjectPropertyInstance, ProjectItemInstance>(pg);

                string result = expander.ExpandIntoStringLeaveEscaped(@"$([MSBuild]::DoesTaskHostExist('ASDF', 'CurrentArchitecture'))", ExpanderOptions.ExpandProperties, MockElementLocation.Instance);

                // We should have failed before now
                Assert.True(false);
            }
           );
        }
        /// <summary>
        /// Expand property function that tests for existence of the task host
        /// </summary>
        [Fact]
        public void PropertyFunctionDoesTaskHostExist_Evaluated()
        {
            PropertyDictionary<ProjectPropertyInstance> pg = new PropertyDictionary<ProjectPropertyInstance>();

            pg["Runtime"] = ProjectPropertyInstance.Create("Runtime", "CurrentRuntime");
            pg["Architecture"] = ProjectPropertyInstance.Create("Architecture", "CurrentArchitecture");

            Expander<ProjectPropertyInstance, ProjectItemInstance> expander = new Expander<ProjectPropertyInstance, ProjectItemInstance>(pg);

            string result = expander.ExpandIntoStringLeaveEscaped(@"$([MSBuild]::DoesTaskHostExist('$(Runtime)', '$(Architecture)'))", ExpanderOptions.ExpandProperties, MockElementLocation.Instance);

            // This is the current, so it had better be true!
            Assert.True(String.Equals("true", result, StringComparison.OrdinalIgnoreCase));
        }

#if FEATURE_APPDOMAIN
        /// <summary>
        /// Expand property function that tests for existence of the task host
        /// </summary>
        [Fact]
        public void PropertyFunctionDoesTaskHostExist_NonexistentTaskHost()
        {
            string taskHostName = Environment.GetEnvironmentVariable("MSBUILDTASKHOST_EXE_NAME");
            try
            {
                Environment.SetEnvironmentVariable("MSBUILDTASKHOST_EXE_NAME", "asdfghjkl.exe");
                NodeProviderOutOfProcTaskHost.ClearCachedTaskHostPaths();

                PropertyDictionary<ProjectPropertyInstance> pg = new PropertyDictionary<ProjectPropertyInstance>();

                Expander<ProjectPropertyInstance, ProjectItemInstance> expander = new Expander<ProjectPropertyInstance, ProjectItemInstance>(pg);

                string result = expander.ExpandIntoStringLeaveEscaped(@"$([MSBuild]::DoesTaskHostExist('CLR2', 'CurrentArchitecture'))", ExpanderOptions.ExpandProperties, MockElementLocation.Instance);

                // CLR has been forced to pretend not to exist, whether it actually does or not
                Assert.True(String.Equals("false", result, StringComparison.OrdinalIgnoreCase));
            }
            finally
            {
                Environment.SetEnvironmentVariable("MSBUILDTASKHOST_EXE_NAME", taskHostName);
                NodeProviderOutOfProcTaskHost.ClearCachedTaskHostPaths();
            }
        }
#endif

        /// <summary>
        /// Expand property function calls a static bitwise method to retrieve file attribute
        /// </summary>
        [Fact]
        public void PropertyFunctionStaticMethodFileAttributes()
        {
            PropertyDictionary<ProjectPropertyInstance> pg = new PropertyDictionary<ProjectPropertyInstance>();

            Expander<ProjectPropertyInstance, ProjectItemInstance> expander = new Expander<ProjectPropertyInstance, ProjectItemInstance>(pg);

            string tempFile = FileUtilities.GetTemporaryFile();
            try
            {
                File.SetAttributes(tempFile, FileAttributes.ReadOnly | FileAttributes.Archive);

                string result = expander.ExpandIntoStringLeaveEscaped(@"$([MSBuild]::BitwiseAnd(32,$([System.IO.File]::GetAttributes(" + tempFile + "))))", ExpanderOptions.ExpandProperties, MockElementLocation.Instance);

                Assert.Equal("32", result);
            }
            finally
            {
                File.SetAttributes(tempFile, FileAttributes.Normal);
                File.Delete(tempFile);
            }
        }

        /// <summary>
        /// Expand intrinsic property function calls a static arithmetic method
        /// </summary>
        [Fact]
        public void PropertyFunctionStaticMethodIntrinsicMaths()
        {
            PropertyDictionary<ProjectPropertyInstance> pg = new PropertyDictionary<ProjectPropertyInstance>();

            Expander<ProjectPropertyInstance, ProjectItemInstance> expander = new Expander<ProjectPropertyInstance, ProjectItemInstance>(pg);

            string result = expander.ExpandIntoStringLeaveEscaped(@"$([MSBuild]::Add(39.9, 2.1))", ExpanderOptions.ExpandProperties, MockElementLocation.Instance);

            Assert.Equal((39.9 + 2.1).ToString(), result);

            result = expander.ExpandIntoStringLeaveEscaped(@"$([MSBuild]::Add(40, 2))", ExpanderOptions.ExpandProperties, MockElementLocation.Instance);

            Assert.Equal((40 + 2).ToString(), result);

            result = expander.ExpandIntoStringLeaveEscaped(@"$([MSBuild]::Subtract(44, 2))", ExpanderOptions.ExpandProperties, MockElementLocation.Instance);

            Assert.Equal((44 - 2).ToString(), result);

            result = expander.ExpandIntoStringLeaveEscaped(@"$([MSBuild]::Subtract(42.9, 0.9))", ExpanderOptions.ExpandProperties, MockElementLocation.Instance);

            Assert.Equal((42.9 - 0.9).ToString(), result);

            result = expander.ExpandIntoStringLeaveEscaped(@"$([MSBuild]::Multiply(21, 2))", ExpanderOptions.ExpandProperties, MockElementLocation.Instance);

            Assert.Equal((21 * 2).ToString(), result);

            result = expander.ExpandIntoStringLeaveEscaped(@"$([MSBuild]::Multiply(84.0, 0.5))", ExpanderOptions.ExpandProperties, MockElementLocation.Instance);

            Assert.Equal((84.0 * 0.5).ToString(), result);

            result = expander.ExpandIntoStringLeaveEscaped(@"$([MSBuild]::Divide(84, 2))", ExpanderOptions.ExpandProperties, MockElementLocation.Instance);

            Assert.Equal((84 / 2).ToString(), result);

            result = expander.ExpandIntoStringLeaveEscaped(@"$([MSBuild]::Divide(84.4, 2.0))", ExpanderOptions.ExpandProperties, MockElementLocation.Instance);

            Assert.Equal((84.4 / 2.0).ToString(), result);

            result = expander.ExpandIntoStringLeaveEscaped(@"$([MSBuild]::Modulo(85, 2))", ExpanderOptions.ExpandProperties, MockElementLocation.Instance);

            Assert.Equal((85 % 2).ToString(), result);

            result = expander.ExpandIntoStringLeaveEscaped(@"$([MSBuild]::Modulo(2345.5, 43))", ExpanderOptions.ExpandProperties, MockElementLocation.Instance);

            Assert.Equal((2345.5 % 43).ToString(), result);

            // test for overflow wrapping
            result = expander.ExpandIntoStringLeaveEscaped(@"$([MSBuild]::Add(9223372036854775807, 20))", ExpanderOptions.ExpandProperties, MockElementLocation.Instance);

            double expectedResult = 9223372036854775807D + 20D;
            Assert.Equal(expectedResult.ToString(), result);

            result = expander.ExpandIntoStringLeaveEscaped(@"$([MSBuild]::BitwiseOr(40, 2))", ExpanderOptions.ExpandProperties, MockElementLocation.Instance);

            Assert.Equal((40 | 2).ToString(), result);

            result = expander.ExpandIntoStringLeaveEscaped(@"$([MSBuild]::BitwiseAnd(42, 2))", ExpanderOptions.ExpandProperties, MockElementLocation.Instance);

            Assert.Equal((42 & 2).ToString(), result);

            result = expander.ExpandIntoStringLeaveEscaped(@"$([MSBuild]::BitwiseXor(213, 255))", ExpanderOptions.ExpandProperties, MockElementLocation.Instance);

            Assert.Equal((213 ^ 255).ToString(), result);

            result = expander.ExpandIntoStringLeaveEscaped(@"$([MSBuild]::BitwiseNot(-43))", ExpanderOptions.ExpandProperties, MockElementLocation.Instance);

            Assert.Equal((~-43).ToString(), result);
        }

        /// <summary>
        /// Expand a property reference that has whitespace around the property name (should result in empty)
        /// </summary>
        [Fact]
        public void PropertySimpleSpaced()
        {
            PropertyDictionary<ProjectPropertyInstance> pg = new PropertyDictionary<ProjectPropertyInstance>();
            pg.Set(ProjectPropertyInstance.Create("SomeStuff", "This IS SOME STUff"));

            Expander<ProjectPropertyInstance, ProjectItemInstance> expander = new Expander<ProjectPropertyInstance, ProjectItemInstance>(pg);

            string result = expander.ExpandIntoStringLeaveEscaped(@"$( SomeStuff )", ExpanderOptions.ExpandProperties, MockElementLocation.Instance);

            Assert.Equal(String.Empty, result);
        }

        [Fact]
        public void PropertyFunctionGetRegitryValue()
        {
            try
            {
                string envVar = NativeMethodsShared.IsWindows ? "TEMP" : "USER";
                PropertyDictionary<ProjectPropertyInstance> pg = new PropertyDictionary<ProjectPropertyInstance>();
                pg.Set(ProjectPropertyInstance.Create("SomeProperty", "Value"));

                Expander<ProjectPropertyInstance, ProjectItemInstance> expander = new Expander<ProjectPropertyInstance, ProjectItemInstance>(pg);
                RegistryKey key = Registry.CurrentUser.CreateSubKey(@"Software\Microsoft\MSBuild_test");

                key.SetValue("Value", "%" + envVar + "%", RegistryValueKind.ExpandString);
                string result = expander.ExpandIntoStringLeaveEscaped(@"$([MSBuild]::GetRegistryValue('HKEY_CURRENT_USER\Software\Microsoft\MSBuild_test', '$(SomeProperty)'))", ExpanderOptions.ExpandProperties, MockElementLocation.Instance);

                Assert.Equal(Environment.GetEnvironmentVariable(envVar), result);
            }
            finally
            {
                Registry.CurrentUser.DeleteSubKey(@"Software\Microsoft\MSBuild_test");
            }
        }

        [Fact]
        public void PropertyFunctionGetRegitryValueDefault()
        {
            try
            {
                string envVar = NativeMethodsShared.IsWindows ? "TEMP" : "USER";
                PropertyDictionary<ProjectPropertyInstance> pg = new PropertyDictionary<ProjectPropertyInstance>();
                pg.Set(ProjectPropertyInstance.Create("SomeProperty", "Value"));

                Expander<ProjectPropertyInstance, ProjectItemInstance> expander = new Expander<ProjectPropertyInstance, ProjectItemInstance>(pg);
                RegistryKey key = Registry.CurrentUser.CreateSubKey(@"Software\Microsoft\MSBuild_test");

                key.SetValue(String.Empty, "%" + envVar + "%", RegistryValueKind.ExpandString);
                string result = expander.ExpandIntoStringLeaveEscaped(@"$([MSBuild]::GetRegistryValue('HKEY_CURRENT_USER\Software\Microsoft\MSBuild_test', null))", ExpanderOptions.ExpandProperties, MockElementLocation.Instance);

                Assert.Equal(Environment.GetEnvironmentVariable(envVar), result);
            }
            finally
            {
                Registry.CurrentUser.DeleteSubKey(@"Software\Microsoft\MSBuild_test");
            }
        }

        [Fact]
        public void PropertyFunctionGetRegistryValueFromView1()
        {
            try
            {
                string envVar = NativeMethodsShared.IsWindows ? "TEMP" : "USER";
                PropertyDictionary<ProjectPropertyInstance> pg = new PropertyDictionary<ProjectPropertyInstance>();
                pg.Set(ProjectPropertyInstance.Create("SomeProperty", "Value"));

                Expander<ProjectPropertyInstance, ProjectItemInstance> expander = new Expander<ProjectPropertyInstance, ProjectItemInstance>(pg);
                RegistryKey key = Registry.CurrentUser.CreateSubKey(@"Software\Microsoft\MSBuild_test");

                key.SetValue(String.Empty, "%" + envVar + "%", RegistryValueKind.ExpandString);
                string result = expander.ExpandIntoStringLeaveEscaped(@"$([MSBuild]::GetRegistryValueFromView('HKEY_CURRENT_USER\Software\Microsoft\MSBuild_test', null, null, RegistryView.Default, RegistryView.Default))", ExpanderOptions.ExpandProperties, MockElementLocation.Instance);

                Assert.Equal(Environment.GetEnvironmentVariable(envVar), result);
            }
            finally
            {
                Registry.CurrentUser.DeleteSubKey(@"Software\Microsoft\MSBuild_test");
            }
        }

        [Fact]
        public void PropertyFunctionGetRegistryValueFromView2()
        {
            try
            {
                string envVar = NativeMethodsShared.IsWindows ? "TEMP" : "USER";
                PropertyDictionary<ProjectPropertyInstance> pg = new PropertyDictionary<ProjectPropertyInstance>();
                pg.Set(ProjectPropertyInstance.Create("SomeProperty", "Value"));

                Expander<ProjectPropertyInstance, ProjectItemInstance> expander = new Expander<ProjectPropertyInstance, ProjectItemInstance>(pg);
                RegistryKey key = Registry.CurrentUser.CreateSubKey(@"Software\Microsoft\MSBuild_test");

                key.SetValue(String.Empty, "%" + envVar + "%", RegistryValueKind.ExpandString);
                string result = expander.ExpandIntoStringLeaveEscaped(@"$([MSBuild]::GetRegistryValueFromView('HKEY_CURRENT_USER\Software\Microsoft\MSBuild_test', null, null, Microsoft.Win32.RegistryView.Default))", ExpanderOptions.ExpandProperties, MockElementLocation.Instance);

                Assert.Equal(Environment.GetEnvironmentVariable(envVar), result);
            }
            finally
            {
                Registry.CurrentUser.DeleteSubKey(@"Software\Microsoft\MSBuild_test");
            }
        }        /// <summary>
                 /// Expand a property function that references item metadata
                 /// </summary>
        [Fact]
        public void PropertyFunctionConsumingItemMetadata()
        {
            ProjectInstance project = ProjectHelpers.CreateEmptyProjectInstance();
            PropertyDictionary<ProjectPropertyInstance> pg = new PropertyDictionary<ProjectPropertyInstance>();
            Dictionary<string, string> itemMetadataTable = new Dictionary<string, string>(StringComparer.OrdinalIgnoreCase);
            itemMetadataTable["Compile.Identity"] = "fOo.Cs";
            StringMetadataTable itemMetadata = new StringMetadataTable(itemMetadataTable);

            List<ProjectItemInstance> ig = new List<ProjectItemInstance>();
            pg.Set(ProjectPropertyInstance.Create("SomePath", NativeMethodsShared.IsWindows ? @"c:\some\path" : "/some/path"));
            ig.Add(new ProjectItemInstance(project, "Compile", "fOo.Cs", project.FullPath));

            ItemDictionary<ProjectItemInstance> itemsByType = new ItemDictionary<ProjectItemInstance>();
            itemsByType.ImportItems(ig);

            Expander<ProjectPropertyInstance, ProjectItemInstance> expander = new Expander<ProjectPropertyInstance, ProjectItemInstance>(pg, itemsByType, itemMetadata);

            string result = expander.ExpandIntoStringLeaveEscaped(@"$([System.IO.Path]::Combine($(SomePath),%(Compile.Identity)))", ExpanderOptions.ExpandAll, MockElementLocation.Instance);

            Assert.Equal(NativeMethodsShared.IsWindows ? @"c:\some\path\fOo.Cs" : "/some/path/fOo.Cs", result);
        }

        /// <summary>
        /// A whole bunch error check tests
        /// </summary>
        [Fact(Skip = "Ignored in MSTest")]

        // Ignore: Flaky test
        public void Medley()
        {
            // Make absolutely sure that the static method cache hasn't been polluted by the other tests.  
            AvailableStaticMethods.Reset_ForUnitTestsOnly();

            PropertyDictionary<ProjectPropertyInstance> pg = new PropertyDictionary<ProjectPropertyInstance>();
            pg.Set(ProjectPropertyInstance.Create("File", @"foo\file.txt"));

            pg.Set(ProjectPropertyInstance.Create("a", "no"));
            pg.Set(ProjectPropertyInstance.Create("b", "true"));
            pg.Set(ProjectPropertyInstance.Create("c", "1"));
            pg.Set(ProjectPropertyInstance.Create("position", "4"));
            pg.Set(ProjectPropertyInstance.Create("d", "xxx"));
            pg.Set(ProjectPropertyInstance.Create("e", "xxx"));
            pg.Set(ProjectPropertyInstance.Create("and", "and"));
            pg.Set(ProjectPropertyInstance.Create("a_semi_b", "a;b"));
            pg.Set(ProjectPropertyInstance.Create("a_apos_b", "a'b"));
            pg.Set(ProjectPropertyInstance.Create("foo_apos_foo", "foo'foo"));
            pg.Set(ProjectPropertyInstance.Create("a_escapedsemi_b", "a%3bb"));
            pg.Set(ProjectPropertyInstance.Create("a_escapedapos_b", "a%27b"));
            pg.Set(ProjectPropertyInstance.Create("has_trailing_slash", @"foo\"));
            pg.Set(ProjectPropertyInstance.Create("emptystring", @""));
            pg.Set(ProjectPropertyInstance.Create("space", @" "));
            pg.Set(ProjectPropertyInstance.Create("listofthings", @"a;b;c;d;e;f;g;h;i;j;k;l"));
            pg.Set(ProjectPropertyInstance.Create("input", @"EXPORT a"));
            pg.Set(ProjectPropertyInstance.Create("propertycontainingnullasastring", @"null"));

            Expander<ProjectPropertyInstance, ProjectItemInstance> expander = new Expander<ProjectPropertyInstance, ProjectItemInstance>(pg);

            string[,] validTests = {
                {"$(input.ToString()[1])", "X"},
                {"$(input[1])", "X"},
                {"$(listofthings.Split(';')[$(position)])","e"},
                {@"$([System.Text.RegularExpressions.Regex]::Match($(Input), `EXPORT\s+(.+)`).Groups[1].Value)","a"},
                {"$([MSBuild]::Add(1,2).CompareTo(3))", "0"},
                {"$([MSBuild]::Add(1,2).CompareTo(3))", "0"},
                {"$([MSBuild]::Add(1,2).CompareTo(3.0))", "0"},
                {"$([MSBuild]::Add(1,2).CompareTo('3'))", "0"},
                {"$([MSBuild]::Add(1,2).CompareTo(3.1))", "-1"},
                {"$([MSBuild]::Add(1,2).CompareTo(2))", "1"},
                {"$([MSBuild]::Add(1,2).Equals(3))", "True"},
                {"$([MSBuild]::Add(1,2).Equals(3.0))", "True"},
                {"$([MSBuild]::Add(1,2).Equals('3'))", "True"},
                {"$([MSBuild]::Add(1,2).Equals(3.1))", "False"},
                {"$(a.Insert(0,'%28'))", "%28no"},
                {"$(a.Insert(0,'\"'))", "\"no"},
                {"$(a.Insert(0,'(('))", "%28%28no"},
                {"$(a.Insert(0,'))'))", "%29%29no"},
                {"A$(Reg:A)A", "AA"},
                {"A$(Reg:AA)", "A"},
                {"$(Reg:AA)", ""},
                {"$(Reg:AAAA)", ""},
                {"$(Reg:AAA)", ""},
                {"$([MSBuild]::Add(2,$([System.Convert]::ToInt64('28', 16))))", "42"},
                {"$([MSBuild]::Add(2,$([System.Convert]::ToInt64('28', $([System.Convert]::ToInt32(16))))))", "42"},
                {"$(e.Length.ToString())", "3"},
                {"$(e.get_Length().ToString())", "3"},
                {"$(emptystring.Length)", "0" },
                {"$(space.Length)", "1" },
                {"$([System.TimeSpan]::Equals(null, null))", "True"}, // constant, unquoted null is a special value
                {"$([MSBuild]::Add(40,null))", "40"},
                {"$([MSBuild]::Add( 40 , null ))", "40"},
                {"$([MSBuild]::Add(null,40))", "40"},
                {"$([MSBuild]::Escape(';'))", "%3b"},
                {"$([MSBuild]::UnEscape('%3b'))", ";"},
                {"$(e.Substring($(e.Length)))", ""},
                {"$([System.Int32]::MaxValue)", System.Int32.MaxValue.ToString()},
                {"x$()", "x"},
                {"A$(Reg:A)A", "AA"},
                {"A$(Reg:AA)", "A"},
                {"$(Reg:AA)", ""},
                {"$(Reg:AAAA)", ""},
                {"$(Reg:AAA)", ""}
                                   };

            string[] errorTests = {
            "$(input[)",
            "$(input.ToString()])",
            "$(input.ToString()[)",
            "$(input.ToString()[12])",
            "$(input[])",
            "$(input[-1])",
            "$(listofthings.Split(';')[)",
            "$(listofthings.Split(';')['goo'])",
            "$(listofthings.Split(';')[])",
            "$(listofthings.Split(';')[-1])",
            "$([]::())",
                                                      @"
 
$(
 
$(
 
[System.IO]::Path.GetDirectory('c:\foo\bar\baz.txt')
 
).Substring(
 
'$([System.IO]::Path.GetPathRoot(
 
'$([System.IO]::Path.GetDirectory('c:\foo\bar\baz.txt'))'
 
).Length)'
 
 
 
)
 
",
                "$([Microsoft.VisualBasic.FileIO.FileSystem]::CurrentDirectory)", // not allowed
                "$(e.Length..ToString())",
                "$(SomeStuff.get_Length(null))",
                "$(SomeStuff.Substring((1)))",
                "$(b.Substring(-10, $(c)))",
                "$(b.Substring(-10, $(emptystring)))",
                "$(b.Substring(-10, $(space)))",
                "$([MSBuild]::Add.Sub(null,40))",
                "$([MSBuild]::Add( ,40))", // empty parameter is empty string
                "$([MSBuild]::Add('',40))", // empty quoted parameter is empty string
                "$([MSBuild]::Add(40,,,))",
                "$([MSBuild]::Add(40, ,,))",
                "$([MSBuild]::Add(40,)",
                "$([MSBuild]::Add(40,X)",
                "$([MSBuild]::Add(40,",
                "$([MSBuild]::Add(40",
                "$([MSBuild]::Add(,))", // gives "Late bound operations cannot be performed on types or methods for which ContainsGenericParameters is true."
                "$([System.TimeSpan]::Equals(,))", // empty parameter is interpreted as empty string
                "$([System.TimeSpan]::Equals($(space),$(emptystring)))", // empty parameter is interpreted as empty string
                "$([System.TimeSpan]::Equals($(emptystring),$(emptystring)))", // empty parameter is interpreted as empty string
                "$([MSBuild]::Add($(PropertyContainingNullAsAString),40))", // a property containing the word null is a string "null"
                "$([MSBuild]::Add('null',40))", // the word null is a string "null"
                "$(SomeStuff.Substring(-10))",
                "$(.Length)",
                "$(.Substring(1))",
                "$(.get_Length())",
                "$(e.)",
                "$(e..)",
                "$(e..Length)",
                "$(e$(d).Length)",
                "$($(d).Length)",
                "$(e`.Length)",
                "$([System.IO.Path]Combine::Combine(`a`,`b`))",
                "$([System.IO.Path]::Combine((`a`,`b`))",
                "$([System.IO.Path]::Combine(`|`,`b`))",
                "$([System.IO.Path]Combine(::Combine(`a`,`b`))",
                "$([System.IO.Path]Combine(`::Combine(`a`,`b`)`, `b`)`)",
                "$([System.IO.Path]::`Combine(`a`, `b`)`)",
                "$([System.IO.Path]::(`Combine(`a`, `b`)`))",
                "$([System.DateTime]foofoo::Now)",
                "$([System.DateTime].Now)",
                "$([].Now)",
                "$([ ].Now)",
                "$([ .Now)",
                "$([])",
                "$([ )",
                "$([ ])",
                "$([System.Diagnostics.Process]::Start(`NOTEPAD.EXE`))",
                "$([[]]::Start(`NOTEPAD.EXE`))",
                "$([(::Start(`NOTEPAD.EXE`))",
                "$([Goop]::Start(`NOTEPAD.EXE`))",
                "$([System.Threading.Thread]::CurrentThread)",
                "$",
                "$(",
                "$((",
                "@",
                "@(",
                "@()",
                "%",
                "%(",
                "%()",
                "exists",
                "exists(",
                "exists()",
                "exists( )",
                "exists(,)",
                "@(x->'",
                "@(x->''",
                "@(x-",
                "@(x->'x','",
                "@(x->'x',''",
                "@(x->'x','')",
                "-1>x",
                "\n",
                "\t",
                "+-1",
                "$(SomeStuff.)",
                "$(SomeStuff.!)",
                "$(SomeStuff.`)",
                "$(SomeStuff.GetType)",
                "$(goop.baz`)",
                "$(SomeStuff.Substring(HELLO!))",
                "$(SomeStuff.ToLowerInvariant()_goop)",
                "$(SomeStuff($(System.DateTime.Now)))",
                "$(System.Foo.Bar.Lgg)",
                "$(SomeStuff.Lgg)",
                "$(SomeStuff($(Value)))",
                "$(e.$(e.Length))",
                "$(e.Substring($(e.Substring(,)))",
                "$(e.Substring($(e.Substring(a)))",
                "$(e.Substring($([System.IO.Path]::Combine(`a`, `b`))))",
                "$([]::())",
                "$((((",
                "$(Registry:X)",
                "$($())",
                "$",
                "()"
            };

            string result;
            for (int i = 0; i < validTests.GetLength(0); i++)
            {
                result = expander.ExpandIntoStringLeaveEscaped(validTests[i, 0], ExpanderOptions.ExpandProperties, MockElementLocation.Instance);

                if (!String.Equals(result, validTests[i, 1]))
                {
                    string message = "FAILURE: " + validTests[i, 0] + " expanded to '" + result + "' instead of '" + validTests[i, 1] + "'";
                    Console.WriteLine(message);
                    Assert.True(false, message);
                }
                else
                {
                    Console.WriteLine(validTests[i, 0] + " expanded to '" + result + "'");
                }
            }

            for (int i = 0; i < errorTests.GetLength(0); i++)
            {
                // If an expression is invalid,
                //      - Expansion may throw InvalidProjectFileException, or
                //      - return the original unexpanded expression
                bool success = true;
                bool caughtException = false;
                result = String.Empty;
                try
                {
                    result = expander.ExpandIntoStringLeaveEscaped(errorTests[i], ExpanderOptions.ExpandProperties, MockElementLocation.Instance);
                    if (String.Compare(result, errorTests[i]) == 0)
                    {
                        Console.WriteLine(errorTests[i] + " did not expand.");
                        success = false;
                    }
                }
                catch (InvalidProjectFileException ex)
                {
                    Console.WriteLine(errorTests[i] + " caused '" + ex.Message + "'");
                    caughtException = true;
                }
                Assert.True(
                        (success == false || caughtException == true),
                        "FAILURE: Expected '" + errorTests[i] + "' to not parse or not be evaluated but it evaluated to '" + result + "'"
                    );
            }
        }
    }
}<|MERGE_RESOLUTION|>--- conflicted
+++ resolved
@@ -1302,14 +1302,9 @@
 
 #if FEATURE_STRING_INTERN
             // Verify neither string got interned, so that this test is meaningful
-<<<<<<< HEAD
             Assert.Null(string.IsInterned(xmlattribute.Value));
             Assert.Null(string.IsInterned(expandedString));
-=======
-            Assert.IsTrue(null == string.IsInterned(xmlattribute.Value));
-            Assert.IsTrue(null == string.IsInterned(expandedString));
 #endif
->>>>>>> 496bb6ab
 
             // Finally verify Expander indeed didn't create a new string.
             Assert.True(Object.ReferenceEquals(xmlattribute.Value, expandedString));
@@ -2472,15 +2467,11 @@
 
             string result = expander.ExpandIntoStringLeaveEscaped(@"$([System.Environment]::GetFolderPath(SpecialFolder.System))", ExpanderOptions.ExpandProperties, MockElementLocation.Instance);
 
-<<<<<<< HEAD
+#if FEATURE_SPECIAL_FOLDERS
             Assert.Equal(System.Environment.GetFolderPath(Environment.SpecialFolder.System), result);
-=======
-#if FEATURE_SPECIAL_FOLDERS
-            Assert.AreEqual(System.Environment.GetFolderPath(Environment.SpecialFolder.System), result);
 #else
-            Assert.AreEqual(FileUtilities.GetFolderPath(FileUtilities.SpecialFolder.System), result);
+            Assert.Equal(FileUtilities.GetFolderPath(FileUtilities.SpecialFolder.System), result);
 #endif
->>>>>>> 496bb6ab
         }
 
         /// <summary>
@@ -2528,11 +2519,7 @@
 
             string result = expander.ExpandIntoStringLeaveEscaped(@"$([System.Globalization.CultureInfo]::GetCultureInfo(`en-US`).ToString())", ExpanderOptions.ExpandProperties, MockElementLocation.Instance);
 
-<<<<<<< HEAD
-            Assert.Equal(System.Globalization.CultureInfo.GetCultureInfo("en-US").ToString(), result);
-=======
-            Assert.AreEqual(new CultureInfo("en-US").ToString(), result);
->>>>>>> 496bb6ab
+            Assert.Equal(new CultureInfo("en-US").ToString(), result);
         }
 
         /// <summary>
