// Copyright (c) Microsoft. All rights reserved.
// Licensed under the MIT license. See LICENSE file in the project root for full license information.
//-----------------------------------------------------------------------
// </copyright>
// <summary>Unit Tests for TaskHostConfiguration packet.</summary>
//-----------------------------------------------------------------------

using System;
using System.Collections;
using System.Collections.Generic;
using System.Globalization;
using System.IO;
using System.Reflection;
using System.Threading;


using Microsoft.Build.BackEnd;
using Microsoft.Build.Framework;
using Microsoft.Build.Shared;
using Microsoft.Build.Utilities;
<<<<<<< HEAD
using System.IO;
using Xunit;
=======
>>>>>>> 496bb6ab

namespace Microsoft.Build.UnitTests.BackEnd
{
    /// <summary>
    /// Unit Tests for TaskHostConfiguration packet.
    /// </summary>
    public class TaskHostConfiguration_Tests
    {
        /// <summary>
        /// Override for ContinueOnError
        /// </summary>
        private bool _continueOnErrorDefault = true;

        /// <summary>
        /// Test that an exception is thrown when the task name is null. 
        /// </summary>
        [Fact]
        public void ConstructorWithNullName()
        {
<<<<<<< HEAD
            Assert.Throws<InternalErrorException>(() =>
            {
                TaskHostConfiguration config = new TaskHostConfiguration(1, Directory.GetCurrentDirectory(), null, Thread.CurrentThread.CurrentCulture, Thread.CurrentThread.CurrentUICulture, null, 1, 1, @"c:\my project\myproj.proj", _continueOnErrorDefault, null, @"c:\my tasks\mytask.dll", null);
            }
           );
=======
            TaskHostConfiguration config = new TaskHostConfiguration(
                1,
                Directory.GetCurrentDirectory(),
                null,
#if FEATURE_THREAD_CULTURE
                Thread.CurrentThread.CurrentCulture,
                Thread.CurrentThread.CurrentUICulture,
#else
                CultureInfo.CurrentCulture,
                CultureInfo.CurrentCulture,
#endif
#if FEATURE_APPDOMAIN
                null,
#endif
                1,
                1,
                @"c:\my project\myproj.proj",
                _continueOnErrorDefault,
                null,
#if FEATURE_ASSEMBLY_LOADFROM
                @"c:\my tasks\mytask.dll",
#else
                new AssemblyName("mytask"),
#endif
                null);
>>>>>>> 496bb6ab
        }
        /// <summary>
        /// Test that an exception is thrown when the task name is empty. 
        /// </summary>
        [Fact]
        public void ConstructorWithEmptyName()
        {
<<<<<<< HEAD
            Assert.Throws<InternalErrorException>(() =>
            {
                TaskHostConfiguration config = new TaskHostConfiguration(1, Directory.GetCurrentDirectory(), null, Thread.CurrentThread.CurrentCulture, Thread.CurrentThread.CurrentUICulture, null, 1, 1, @"c:\my project\myproj.proj", _continueOnErrorDefault, String.Empty, @"c:\my tasks\mytask.dll", null);
            }
           );
=======
            TaskHostConfiguration config = new TaskHostConfiguration(
                1,
                Directory.GetCurrentDirectory(),
                null,
#if FEATURE_THREAD_CULTURE
                Thread.CurrentThread.CurrentCulture,
                Thread.CurrentThread.CurrentUICulture,
#else
                CultureInfo.CurrentCulture,
                CultureInfo.CurrentCulture,
#endif
#if FEATURE_APPDOMAIN
                null,
#endif
                1,
                1,
                @"c:\my project\myproj.proj",
                _continueOnErrorDefault,
                String.Empty,
#if FEATURE_ASSEMBLY_LOADFROM
                @"c:\my tasks\mytask.dll",
#else
                new AssemblyName("mytask"),
#endif
                null);
>>>>>>> 496bb6ab
        }
        /// <summary>
        /// Test that an exception is thrown when the path to the task assembly is null
        /// </summary>
        [Fact]
        public void ConstructorWithNullLocation()
        {
<<<<<<< HEAD
            Assert.Throws<InternalErrorException>(() =>
            {
                TaskHostConfiguration config = new TaskHostConfiguration(1, Directory.GetCurrentDirectory(), null, Thread.CurrentThread.CurrentCulture, Thread.CurrentThread.CurrentUICulture, null, 1, 1, @"c:\my project\myproj.proj", _continueOnErrorDefault, "TaskName", null, null);
            }
           );
=======
            TaskHostConfiguration config = new TaskHostConfiguration(
                1,
                Directory.GetCurrentDirectory(),
                null,
#if FEATURE_THREAD_CULTURE
                Thread.CurrentThread.CurrentCulture,
                Thread.CurrentThread.CurrentUICulture,
#else
                CultureInfo.CurrentCulture,
                CultureInfo.CurrentCulture,
#endif
#if FEATURE_APPDOMAIN
                null,
#endif
                1,
                1,
                @"c:\my project\myproj.proj",
                _continueOnErrorDefault,
                "TaskName",
                null,
                null);
>>>>>>> 496bb6ab
        }
        /// <summary>
        /// Test that an exception is thrown when the path to the task assembly is empty
        /// </summary>
        [Fact]
        public void ConstructorWithEmptyLocation()
        {
<<<<<<< HEAD
            Assert.Throws<InternalErrorException>(() =>
            {
                TaskHostConfiguration config = new TaskHostConfiguration(1, Directory.GetCurrentDirectory(), null, Thread.CurrentThread.CurrentCulture, Thread.CurrentThread.CurrentUICulture, null, 1, 1, @"c:\my project\myproj.proj", _continueOnErrorDefault, "TaskName", String.Empty, null);
            }
           );
=======
            TaskHostConfiguration config = new TaskHostConfiguration(
                1,
                Directory.GetCurrentDirectory(),
                null,
#if FEATURE_THREAD_CULTURE
                Thread.CurrentThread.CurrentCulture,
                Thread.CurrentThread.CurrentUICulture,
#else
                CultureInfo.CurrentCulture,
                CultureInfo.CurrentCulture,
#endif
#if FEATURE_APPDOMAIN
                null,
#endif
                1,
                1,
                @"c:\my project\myproj.proj",
                _continueOnErrorDefault,
                "TaskName",
#if FEATURE_ASSEMBLY_LOADFROM
                String.Empty,
#else
                new AssemblyName(String.Empty),
#endif
                null);
>>>>>>> 496bb6ab
        }
        /// <summary>
        /// Test the valid constructors.  
        /// </summary>
        [Fact]
        public void TestValidConstructors()
        {
            TaskHostConfiguration config = new TaskHostConfiguration(
                1,
                Directory.GetCurrentDirectory(),
                null,
#if FEATURE_THREAD_CULTURE
                Thread.CurrentThread.CurrentCulture,
                Thread.CurrentThread.CurrentUICulture,
#else
                CultureInfo.CurrentCulture,
                CultureInfo.CurrentCulture,
#endif
#if FEATURE_APPDOMAIN
                null,
#endif
                1,
                1,
                @"c:\my project\myproj.proj",
                _continueOnErrorDefault,
                "TaskName",
#if FEATURE_ASSEMBLY_LOADFROM
                @"c:\MyTasks\MyTask.dll",
#else
                new AssemblyName("MyTask"),
#endif
                null);
            TaskHostConfiguration config2 = new TaskHostConfiguration(
                1,
                Directory.GetCurrentDirectory(),
                null,
#if FEATURE_THREAD_CULTURE
                Thread.CurrentThread.CurrentCulture,
                Thread.CurrentThread.CurrentUICulture,
#else
                CultureInfo.CurrentCulture,
                CultureInfo.CurrentCulture,
#endif
#if FEATURE_APPDOMAIN
                null,
#endif
                1,
                1,
                @"c:\my project\myproj.proj",
                _continueOnErrorDefault,
                "TaskName",
#if FEATURE_ASSEMBLY_LOADFROM
                @"c:\MyTasks\MyTask.dll",
#else
                new AssemblyName("MyTask"),
#endif
                null);

            IDictionary<string, object> parameters = new Dictionary<string, object>();
            TaskHostConfiguration config3 = new TaskHostConfiguration(
                1,
                Directory.GetCurrentDirectory(),
                null,
#if FEATURE_THREAD_CULTURE
                Thread.CurrentThread.CurrentCulture,
                Thread.CurrentThread.CurrentUICulture,
#else
                CultureInfo.CurrentCulture,
                CultureInfo.CurrentCulture,
#endif
#if FEATURE_APPDOMAIN
                null,
#endif
                1,
                1,
                @"c:\my project\myproj.proj",
                _continueOnErrorDefault,
                "TaskName",
#if FEATURE_ASSEMBLY_LOADFROM
                @"c:\MyTasks\MyTask.dll",
#else
                new AssemblyName("MyTask"),
#endif
                parameters);

            IDictionary<string, object> parameters2 = new Dictionary<string, object>();
            parameters2.Add("Text", "Hello!");
            parameters2.Add("MyBoolValue", true);
            parameters2.Add("MyITaskItem", new TaskItem("ABC"));
            parameters2.Add("ItemArray", new ITaskItem[] { new TaskItem("DEF"), new TaskItem("GHI"), new TaskItem("JKL") });

            TaskHostConfiguration config4 = new TaskHostConfiguration(
                1,
                Directory.GetCurrentDirectory(),
                null,
#if FEATURE_THREAD_CULTURE
                Thread.CurrentThread.CurrentCulture,
                Thread.CurrentThread.CurrentUICulture,
#else
                CultureInfo.CurrentCulture,
                CultureInfo.CurrentCulture,
#endif
#if FEATURE_APPDOMAIN
                null,
#endif
                1,
                1,
                @"c:\my project\myproj.proj",
                _continueOnErrorDefault,
                "TaskName",
#if FEATURE_ASSEMBLY_LOADFROM
                @"c:\MyTasks\MyTask.dll",
#else
                new AssemblyName("MyTask"),
#endif
                parameters2);
        }

        /// <summary>
        /// Test serialization / deserialization when the parameter dictionary is null. 
        /// </summary>
        [Fact]
        public void TestTranslationWithNullDictionary()
        {
            TaskHostConfiguration config = new TaskHostConfiguration(
                1,
                Directory.GetCurrentDirectory(),
                null,
#if FEATURE_THREAD_CULTURE
                Thread.CurrentThread.CurrentCulture,
                Thread.CurrentThread.CurrentUICulture,
#else
                CultureInfo.CurrentCulture,
                CultureInfo.CurrentCulture,
#endif
#if FEATURE_APPDOMAIN
                null,
#endif
                1,
                1,
                @"c:\my project\myproj.proj",
                _continueOnErrorDefault,
                "TaskName",
#if FEATURE_ASSEMBLY_LOADFROM
                @"c:\MyTasks\MyTask.dll",
#else
                new AssemblyName("MyTask"),
#endif
                null);

            ((INodePacketTranslatable)config).Translate(TranslationHelpers.GetWriteTranslator());
            INodePacket packet = TaskHostConfiguration.FactoryForDeserialization(TranslationHelpers.GetReadTranslator());

            TaskHostConfiguration deserializedConfig = packet as TaskHostConfiguration;

<<<<<<< HEAD
            Assert.Equal(config.TaskName, deserializedConfig.TaskName);
            Assert.Equal(config.TaskLocation, config.TaskLocation);
            Assert.Null(deserializedConfig.TaskParameters);
=======
            Assert.AreEqual(config.TaskName, deserializedConfig.TaskName);
#if FEATURE_ASSEMBLY_LOADFROM
            Assert.AreEqual(config.TaskLocation, config.TaskLocation);
#endif
            Assert.IsNull(deserializedConfig.TaskParameters);
>>>>>>> 496bb6ab
        }

        /// <summary>
        /// Test serialization / deserialization when the parameter dictionary is empty. 
        /// </summary>
        [Fact]
        public void TestTranslationWithEmptyDictionary()
        {
            TaskHostConfiguration config = new TaskHostConfiguration(
                1,
                Directory.GetCurrentDirectory(),
                null,
#if FEATURE_THREAD_CULTURE
                Thread.CurrentThread.CurrentCulture,
                Thread.CurrentThread.CurrentUICulture,
#else
                CultureInfo.CurrentCulture,
                CultureInfo.CurrentCulture,
#endif
#if FEATURE_APPDOMAIN
                null,
#endif
                1,
                1,
                @"c:\my project\myproj.proj",
                _continueOnErrorDefault,
                "TaskName",
#if FEATURE_ASSEMBLY_LOADFROM
                @"c:\MyTasks\MyTask.dll",
#else
                new AssemblyName("MyTask"),
#endif
                new Dictionary<string, object>());

            ((INodePacketTranslatable)config).Translate(TranslationHelpers.GetWriteTranslator());
            INodePacket packet = TaskHostConfiguration.FactoryForDeserialization(TranslationHelpers.GetReadTranslator());

            TaskHostConfiguration deserializedConfig = packet as TaskHostConfiguration;

<<<<<<< HEAD
            Assert.Equal(config.TaskName, deserializedConfig.TaskName);
            Assert.Equal(config.TaskLocation, config.TaskLocation);
            Assert.NotNull(deserializedConfig.TaskParameters);
            Assert.Equal(config.TaskParameters.Count, deserializedConfig.TaskParameters.Count);
=======
            Assert.AreEqual(config.TaskName, deserializedConfig.TaskName);
#if FEATURE_ASSEMBLY_LOADFROM
            Assert.AreEqual(config.TaskLocation, config.TaskLocation);
#endif
            Assert.IsNotNull(deserializedConfig.TaskParameters);
            Assert.AreEqual(config.TaskParameters.Count, deserializedConfig.TaskParameters.Count);
>>>>>>> 496bb6ab
        }

        /// <summary>
        /// Test serialization / deserialization when the parameter dictionary contains just value types. 
        /// </summary>
        [Fact]
        public void TestTranslationWithValueTypesInDictionary()
        {
            IDictionary<string, object> parameters = new Dictionary<string, object>();
            parameters.Add("Text", "Foo");
            parameters.Add("BoolValue", false);
            TaskHostConfiguration config = new TaskHostConfiguration(
                1,
                Directory.GetCurrentDirectory(),
                null,
#if FEATURE_THREAD_CULTURE
                Thread.CurrentThread.CurrentCulture,
                Thread.CurrentThread.CurrentUICulture,
#else
                CultureInfo.CurrentCulture,
                CultureInfo.CurrentCulture,
#endif
#if FEATURE_APPDOMAIN
                null,
#endif
                1,
                1,
                @"c:\my project\myproj.proj",
                _continueOnErrorDefault,
                "TaskName",
#if FEATURE_ASSEMBLY_LOADFROM
                @"c:\MyTasks\MyTask.dll",
#else
                new AssemblyName("MyTask"),
#endif
                parameters);

            ((INodePacketTranslatable)config).Translate(TranslationHelpers.GetWriteTranslator());
            INodePacket packet = TaskHostConfiguration.FactoryForDeserialization(TranslationHelpers.GetReadTranslator());

            TaskHostConfiguration deserializedConfig = packet as TaskHostConfiguration;

<<<<<<< HEAD
            Assert.Equal(config.TaskName, deserializedConfig.TaskName);
            Assert.Equal(config.TaskLocation, config.TaskLocation);
            Assert.NotNull(deserializedConfig.TaskParameters);
            Assert.Equal(config.TaskParameters.Count, deserializedConfig.TaskParameters.Count);
            Assert.Equal(config.TaskParameters["Text"].WrappedParameter, deserializedConfig.TaskParameters["Text"].WrappedParameter);
            Assert.Equal(config.TaskParameters["BoolValue"].WrappedParameter, deserializedConfig.TaskParameters["BoolValue"].WrappedParameter);
=======
            Assert.AreEqual(config.TaskName, deserializedConfig.TaskName);
#if FEATURE_ASSEMBLY_LOADFROM
            Assert.AreEqual(config.TaskLocation, config.TaskLocation);
#endif
            Assert.IsNotNull(deserializedConfig.TaskParameters);
            Assert.AreEqual(config.TaskParameters.Count, deserializedConfig.TaskParameters.Count);
            Assert.AreEqual(config.TaskParameters["Text"].WrappedParameter, deserializedConfig.TaskParameters["Text"].WrappedParameter);
            Assert.AreEqual(config.TaskParameters["BoolValue"].WrappedParameter, deserializedConfig.TaskParameters["BoolValue"].WrappedParameter);
>>>>>>> 496bb6ab
        }

        /// <summary>
        /// Test serialization / deserialization when the parameter dictionary contains an ITaskItem. 
        /// </summary>
        [Fact]
        public void TestTranslationWithITaskItemInDictionary()
        {
            IDictionary<string, object> parameters = new Dictionary<string, object>();
            parameters.Add("TaskItemValue", new TaskItem("Foo"));
            TaskHostConfiguration config = new TaskHostConfiguration(
                1,
                Directory.GetCurrentDirectory(),
                null,
#if FEATURE_THREAD_CULTURE
                Thread.CurrentThread.CurrentCulture,
                Thread.CurrentThread.CurrentUICulture,
#else
                CultureInfo.CurrentCulture,
                CultureInfo.CurrentCulture,
#endif
#if FEATURE_APPDOMAIN
                null,
#endif
                1,
                1,
                @"c:\my project\myproj.proj",
                _continueOnErrorDefault,
                "TaskName",
#if FEATURE_ASSEMBLY_LOADFROM
                @"c:\MyTasks\MyTask.dll",
#else
                new AssemblyName("MyTask"),
#endif
                parameters);

            ((INodePacketTranslatable)config).Translate(TranslationHelpers.GetWriteTranslator());
            INodePacket packet = TaskHostConfiguration.FactoryForDeserialization(TranslationHelpers.GetReadTranslator());

            TaskHostConfiguration deserializedConfig = packet as TaskHostConfiguration;

<<<<<<< HEAD
            Assert.Equal(config.TaskName, deserializedConfig.TaskName);
            Assert.Equal(config.TaskLocation, config.TaskLocation);
            Assert.NotNull(deserializedConfig.TaskParameters);
            Assert.Equal(config.TaskParameters.Count, deserializedConfig.TaskParameters.Count);
=======
            Assert.AreEqual(config.TaskName, deserializedConfig.TaskName);
#if FEATURE_ASSEMBLY_LOADFROM
            Assert.AreEqual(config.TaskLocation, config.TaskLocation);
#endif
            Assert.IsNotNull(deserializedConfig.TaskParameters);
            Assert.AreEqual(config.TaskParameters.Count, deserializedConfig.TaskParameters.Count);
>>>>>>> 496bb6ab
            TaskHostPacketHelpers.AreEqual((ITaskItem)config.TaskParameters["TaskItemValue"].WrappedParameter, (ITaskItem)deserializedConfig.TaskParameters["TaskItemValue"].WrappedParameter);
        }

        /// <summary>
        /// Test serialization / deserialization when the parameter dictionary contains an ITaskItem array. 
        /// </summary>
        [Fact]
        public void TestTranslationWithITaskItemArrayInDictionary()
        {
            IDictionary<string, object> parameters = new Dictionary<string, object>();
            parameters.Add("TaskItemArrayValue", new ITaskItem[] { new TaskItem("Foo"), new TaskItem("Baz") });
            TaskHostConfiguration config = new TaskHostConfiguration(
                1,
                Directory.GetCurrentDirectory(),
                null,
#if FEATURE_THREAD_CULTURE
                Thread.CurrentThread.CurrentCulture,
                Thread.CurrentThread.CurrentUICulture,
#else
                CultureInfo.CurrentCulture,
                CultureInfo.CurrentCulture,
#endif
#if FEATURE_APPDOMAIN
                null,
#endif
                1,
                1,
                @"c:\my project\myproj.proj",
                _continueOnErrorDefault,
                "TaskName",
#if FEATURE_ASSEMBLY_LOADFROM
                @"c:\MyTasks\MyTask.dll",
#else
                new AssemblyName("MyTask"),
#endif
                parameters);

            ((INodePacketTranslatable)config).Translate(TranslationHelpers.GetWriteTranslator());
            INodePacket packet = TaskHostConfiguration.FactoryForDeserialization(TranslationHelpers.GetReadTranslator());

            TaskHostConfiguration deserializedConfig = packet as TaskHostConfiguration;

<<<<<<< HEAD
            Assert.Equal(config.TaskName, deserializedConfig.TaskName);
            Assert.Equal(config.TaskLocation, config.TaskLocation);
            Assert.NotNull(deserializedConfig.TaskParameters);
            Assert.Equal(config.TaskParameters.Count, deserializedConfig.TaskParameters.Count);
=======
            Assert.AreEqual(config.TaskName, deserializedConfig.TaskName);
#if FEATURE_ASSEMBLY_LOADFROM
            Assert.AreEqual(config.TaskLocation, config.TaskLocation);
#endif
            Assert.IsNotNull(deserializedConfig.TaskParameters);
            Assert.AreEqual(config.TaskParameters.Count, deserializedConfig.TaskParameters.Count);
>>>>>>> 496bb6ab

            ITaskItem[] itemArray = (ITaskItem[])config.TaskParameters["TaskItemArrayValue"].WrappedParameter;
            ITaskItem[] deserializedItemArray = (ITaskItem[])deserializedConfig.TaskParameters["TaskItemArrayValue"].WrappedParameter;

            TaskHostPacketHelpers.AreEqual(itemArray, deserializedItemArray);
        }

        /// <summary>
        /// Helper methods for testing the task host-related packets. 
        /// </summary>
        internal static class TaskHostPacketHelpers
        {
            /// <summary>
            /// Asserts the equality (or lack thereof) of two arrays of ITaskItems.
            /// </summary>
            internal static void AreEqual(ITaskItem[] x, ITaskItem[] y)
            {
                if (x == null && y == null)
                {
                    return;
                }

                if (x == null || y == null)
                {
                    Assert.True(false, "The two item lists are not equal -- one of them is null");
                }

                if (x.Length != y.Length)
                {
                    Assert.True(false, "The two item lists have different lengths, so they cannot be equal");
                }

                for (int i = 0; i < x.Length; i++)
                {
                    AreEqual(x[i], y[i]);
                }
            }

            /// <summary>
            /// Asserts the equality (or lack thereof) of two ITaskItems.
            /// </summary>
            internal static void AreEqual(ITaskItem x, ITaskItem y)
            {
                if (x == null && y == null)
                {
                    return;
                }

                if (x == null || y == null)
                {
                    Assert.True(false, "The two items are not equal -- one of them is null");
                }

                Assert.Equal(x.ItemSpec, y.ItemSpec);

                IDictionary metadataFromX = x.CloneCustomMetadata();
                IDictionary metadataFromY = y.CloneCustomMetadata();

                Assert.Equal(metadataFromX.Count, metadataFromY.Count);

                foreach (object metadataName in metadataFromX.Keys)
                {
                    if (!metadataFromY.Contains(metadataName))
                    {
                        Assert.True(false, string.Format("Only one item contains the '{0}' metadata", metadataName));
                    }
                    else
                    {
                        Assert.Equal(metadataFromX[metadataName], metadataFromY[metadataName]);
                    }
                }
            }
        }
    }
}<|MERGE_RESOLUTION|>--- conflicted
+++ resolved
@@ -18,11 +18,8 @@
 using Microsoft.Build.Framework;
 using Microsoft.Build.Shared;
 using Microsoft.Build.Utilities;
-<<<<<<< HEAD
 using System.IO;
 using Xunit;
-=======
->>>>>>> 496bb6ab
 
 namespace Microsoft.Build.UnitTests.BackEnd
 {
@@ -42,39 +39,35 @@
         [Fact]
         public void ConstructorWithNullName()
         {
-<<<<<<< HEAD
             Assert.Throws<InternalErrorException>(() =>
             {
-                TaskHostConfiguration config = new TaskHostConfiguration(1, Directory.GetCurrentDirectory(), null, Thread.CurrentThread.CurrentCulture, Thread.CurrentThread.CurrentUICulture, null, 1, 1, @"c:\my project\myproj.proj", _continueOnErrorDefault, null, @"c:\my tasks\mytask.dll", null);
+            TaskHostConfiguration config = new TaskHostConfiguration(
+                1,
+                Directory.GetCurrentDirectory(),
+                null,
+#if FEATURE_THREAD_CULTURE
+                Thread.CurrentThread.CurrentCulture,
+                Thread.CurrentThread.CurrentUICulture,
+#else
+                CultureInfo.CurrentCulture,
+                CultureInfo.CurrentCulture,
+#endif
+#if FEATURE_APPDOMAIN
+                null,
+#endif
+                1,
+                1,
+                @"c:\my project\myproj.proj",
+                _continueOnErrorDefault,
+                null,
+#if FEATURE_ASSEMBLY_LOADFROM
+                @"c:\my tasks\mytask.dll",
+#else
+                new AssemblyName("mytask"),
+#endif
+                null);
             }
            );
-=======
-            TaskHostConfiguration config = new TaskHostConfiguration(
-                1,
-                Directory.GetCurrentDirectory(),
-                null,
-#if FEATURE_THREAD_CULTURE
-                Thread.CurrentThread.CurrentCulture,
-                Thread.CurrentThread.CurrentUICulture,
-#else
-                CultureInfo.CurrentCulture,
-                CultureInfo.CurrentCulture,
-#endif
-#if FEATURE_APPDOMAIN
-                null,
-#endif
-                1,
-                1,
-                @"c:\my project\myproj.proj",
-                _continueOnErrorDefault,
-                null,
-#if FEATURE_ASSEMBLY_LOADFROM
-                @"c:\my tasks\mytask.dll",
-#else
-                new AssemblyName("mytask"),
-#endif
-                null);
->>>>>>> 496bb6ab
         }
         /// <summary>
         /// Test that an exception is thrown when the task name is empty. 
@@ -82,39 +75,35 @@
         [Fact]
         public void ConstructorWithEmptyName()
         {
-<<<<<<< HEAD
             Assert.Throws<InternalErrorException>(() =>
             {
-                TaskHostConfiguration config = new TaskHostConfiguration(1, Directory.GetCurrentDirectory(), null, Thread.CurrentThread.CurrentCulture, Thread.CurrentThread.CurrentUICulture, null, 1, 1, @"c:\my project\myproj.proj", _continueOnErrorDefault, String.Empty, @"c:\my tasks\mytask.dll", null);
+            TaskHostConfiguration config = new TaskHostConfiguration(
+                1,
+                Directory.GetCurrentDirectory(),
+                null,
+#if FEATURE_THREAD_CULTURE
+                Thread.CurrentThread.CurrentCulture,
+                Thread.CurrentThread.CurrentUICulture,
+#else
+                CultureInfo.CurrentCulture,
+                CultureInfo.CurrentCulture,
+#endif
+#if FEATURE_APPDOMAIN
+                null,
+#endif
+                1,
+                1,
+                @"c:\my project\myproj.proj",
+                _continueOnErrorDefault,
+                String.Empty,
+#if FEATURE_ASSEMBLY_LOADFROM
+                @"c:\my tasks\mytask.dll",
+#else
+                new AssemblyName("mytask"),
+#endif
+                null);
             }
            );
-=======
-            TaskHostConfiguration config = new TaskHostConfiguration(
-                1,
-                Directory.GetCurrentDirectory(),
-                null,
-#if FEATURE_THREAD_CULTURE
-                Thread.CurrentThread.CurrentCulture,
-                Thread.CurrentThread.CurrentUICulture,
-#else
-                CultureInfo.CurrentCulture,
-                CultureInfo.CurrentCulture,
-#endif
-#if FEATURE_APPDOMAIN
-                null,
-#endif
-                1,
-                1,
-                @"c:\my project\myproj.proj",
-                _continueOnErrorDefault,
-                String.Empty,
-#if FEATURE_ASSEMBLY_LOADFROM
-                @"c:\my tasks\mytask.dll",
-#else
-                new AssemblyName("mytask"),
-#endif
-                null);
->>>>>>> 496bb6ab
         }
         /// <summary>
         /// Test that an exception is thrown when the path to the task assembly is null
@@ -122,35 +111,31 @@
         [Fact]
         public void ConstructorWithNullLocation()
         {
-<<<<<<< HEAD
             Assert.Throws<InternalErrorException>(() =>
             {
-                TaskHostConfiguration config = new TaskHostConfiguration(1, Directory.GetCurrentDirectory(), null, Thread.CurrentThread.CurrentCulture, Thread.CurrentThread.CurrentUICulture, null, 1, 1, @"c:\my project\myproj.proj", _continueOnErrorDefault, "TaskName", null, null);
+            TaskHostConfiguration config = new TaskHostConfiguration(
+                1,
+                Directory.GetCurrentDirectory(),
+                null,
+#if FEATURE_THREAD_CULTURE
+                Thread.CurrentThread.CurrentCulture,
+                Thread.CurrentThread.CurrentUICulture,
+#else
+                CultureInfo.CurrentCulture,
+                CultureInfo.CurrentCulture,
+#endif
+#if FEATURE_APPDOMAIN
+                null,
+#endif
+                1,
+                1,
+                @"c:\my project\myproj.proj",
+                _continueOnErrorDefault,
+                "TaskName",
+                null,
+                null);
             }
            );
-=======
-            TaskHostConfiguration config = new TaskHostConfiguration(
-                1,
-                Directory.GetCurrentDirectory(),
-                null,
-#if FEATURE_THREAD_CULTURE
-                Thread.CurrentThread.CurrentCulture,
-                Thread.CurrentThread.CurrentUICulture,
-#else
-                CultureInfo.CurrentCulture,
-                CultureInfo.CurrentCulture,
-#endif
-#if FEATURE_APPDOMAIN
-                null,
-#endif
-                1,
-                1,
-                @"c:\my project\myproj.proj",
-                _continueOnErrorDefault,
-                "TaskName",
-                null,
-                null);
->>>>>>> 496bb6ab
         }
         /// <summary>
         /// Test that an exception is thrown when the path to the task assembly is empty
@@ -158,39 +143,35 @@
         [Fact]
         public void ConstructorWithEmptyLocation()
         {
-<<<<<<< HEAD
             Assert.Throws<InternalErrorException>(() =>
             {
-                TaskHostConfiguration config = new TaskHostConfiguration(1, Directory.GetCurrentDirectory(), null, Thread.CurrentThread.CurrentCulture, Thread.CurrentThread.CurrentUICulture, null, 1, 1, @"c:\my project\myproj.proj", _continueOnErrorDefault, "TaskName", String.Empty, null);
+            TaskHostConfiguration config = new TaskHostConfiguration(
+                1,
+                Directory.GetCurrentDirectory(),
+                null,
+#if FEATURE_THREAD_CULTURE
+                Thread.CurrentThread.CurrentCulture,
+                Thread.CurrentThread.CurrentUICulture,
+#else
+                CultureInfo.CurrentCulture,
+                CultureInfo.CurrentCulture,
+#endif
+#if FEATURE_APPDOMAIN
+                null,
+#endif
+                1,
+                1,
+                @"c:\my project\myproj.proj",
+                _continueOnErrorDefault,
+                "TaskName",
+#if FEATURE_ASSEMBLY_LOADFROM
+                String.Empty,
+#else
+                new AssemblyName(String.Empty),
+#endif
+                null);
             }
            );
-=======
-            TaskHostConfiguration config = new TaskHostConfiguration(
-                1,
-                Directory.GetCurrentDirectory(),
-                null,
-#if FEATURE_THREAD_CULTURE
-                Thread.CurrentThread.CurrentCulture,
-                Thread.CurrentThread.CurrentUICulture,
-#else
-                CultureInfo.CurrentCulture,
-                CultureInfo.CurrentCulture,
-#endif
-#if FEATURE_APPDOMAIN
-                null,
-#endif
-                1,
-                1,
-                @"c:\my project\myproj.proj",
-                _continueOnErrorDefault,
-                "TaskName",
-#if FEATURE_ASSEMBLY_LOADFROM
-                String.Empty,
-#else
-                new AssemblyName(String.Empty),
-#endif
-                null);
->>>>>>> 496bb6ab
         }
         /// <summary>
         /// Test the valid constructors.  
@@ -346,17 +327,11 @@
 
             TaskHostConfiguration deserializedConfig = packet as TaskHostConfiguration;
 
-<<<<<<< HEAD
             Assert.Equal(config.TaskName, deserializedConfig.TaskName);
+#if FEATURE_ASSEMBLY_LOADFROM
             Assert.Equal(config.TaskLocation, config.TaskLocation);
+#endif
             Assert.Null(deserializedConfig.TaskParameters);
-=======
-            Assert.AreEqual(config.TaskName, deserializedConfig.TaskName);
-#if FEATURE_ASSEMBLY_LOADFROM
-            Assert.AreEqual(config.TaskLocation, config.TaskLocation);
-#endif
-            Assert.IsNull(deserializedConfig.TaskParameters);
->>>>>>> 496bb6ab
         }
 
         /// <summary>
@@ -396,19 +371,12 @@
 
             TaskHostConfiguration deserializedConfig = packet as TaskHostConfiguration;
 
-<<<<<<< HEAD
             Assert.Equal(config.TaskName, deserializedConfig.TaskName);
+#if FEATURE_ASSEMBLY_LOADFROM
             Assert.Equal(config.TaskLocation, config.TaskLocation);
+#endif
             Assert.NotNull(deserializedConfig.TaskParameters);
             Assert.Equal(config.TaskParameters.Count, deserializedConfig.TaskParameters.Count);
-=======
-            Assert.AreEqual(config.TaskName, deserializedConfig.TaskName);
-#if FEATURE_ASSEMBLY_LOADFROM
-            Assert.AreEqual(config.TaskLocation, config.TaskLocation);
-#endif
-            Assert.IsNotNull(deserializedConfig.TaskParameters);
-            Assert.AreEqual(config.TaskParameters.Count, deserializedConfig.TaskParameters.Count);
->>>>>>> 496bb6ab
         }
 
         /// <summary>
@@ -451,23 +419,14 @@
 
             TaskHostConfiguration deserializedConfig = packet as TaskHostConfiguration;
 
-<<<<<<< HEAD
             Assert.Equal(config.TaskName, deserializedConfig.TaskName);
+#if FEATURE_ASSEMBLY_LOADFROM
             Assert.Equal(config.TaskLocation, config.TaskLocation);
+#endif
             Assert.NotNull(deserializedConfig.TaskParameters);
             Assert.Equal(config.TaskParameters.Count, deserializedConfig.TaskParameters.Count);
             Assert.Equal(config.TaskParameters["Text"].WrappedParameter, deserializedConfig.TaskParameters["Text"].WrappedParameter);
             Assert.Equal(config.TaskParameters["BoolValue"].WrappedParameter, deserializedConfig.TaskParameters["BoolValue"].WrappedParameter);
-=======
-            Assert.AreEqual(config.TaskName, deserializedConfig.TaskName);
-#if FEATURE_ASSEMBLY_LOADFROM
-            Assert.AreEqual(config.TaskLocation, config.TaskLocation);
-#endif
-            Assert.IsNotNull(deserializedConfig.TaskParameters);
-            Assert.AreEqual(config.TaskParameters.Count, deserializedConfig.TaskParameters.Count);
-            Assert.AreEqual(config.TaskParameters["Text"].WrappedParameter, deserializedConfig.TaskParameters["Text"].WrappedParameter);
-            Assert.AreEqual(config.TaskParameters["BoolValue"].WrappedParameter, deserializedConfig.TaskParameters["BoolValue"].WrappedParameter);
->>>>>>> 496bb6ab
         }
 
         /// <summary>
@@ -509,19 +468,12 @@
 
             TaskHostConfiguration deserializedConfig = packet as TaskHostConfiguration;
 
-<<<<<<< HEAD
             Assert.Equal(config.TaskName, deserializedConfig.TaskName);
+#if FEATURE_ASSEMBLY_LOADFROM
             Assert.Equal(config.TaskLocation, config.TaskLocation);
+#endif
             Assert.NotNull(deserializedConfig.TaskParameters);
             Assert.Equal(config.TaskParameters.Count, deserializedConfig.TaskParameters.Count);
-=======
-            Assert.AreEqual(config.TaskName, deserializedConfig.TaskName);
-#if FEATURE_ASSEMBLY_LOADFROM
-            Assert.AreEqual(config.TaskLocation, config.TaskLocation);
-#endif
-            Assert.IsNotNull(deserializedConfig.TaskParameters);
-            Assert.AreEqual(config.TaskParameters.Count, deserializedConfig.TaskParameters.Count);
->>>>>>> 496bb6ab
             TaskHostPacketHelpers.AreEqual((ITaskItem)config.TaskParameters["TaskItemValue"].WrappedParameter, (ITaskItem)deserializedConfig.TaskParameters["TaskItemValue"].WrappedParameter);
         }
 
@@ -564,19 +516,12 @@
 
             TaskHostConfiguration deserializedConfig = packet as TaskHostConfiguration;
 
-<<<<<<< HEAD
             Assert.Equal(config.TaskName, deserializedConfig.TaskName);
+#if FEATURE_ASSEMBLY_LOADFROM
             Assert.Equal(config.TaskLocation, config.TaskLocation);
+#endif
             Assert.NotNull(deserializedConfig.TaskParameters);
             Assert.Equal(config.TaskParameters.Count, deserializedConfig.TaskParameters.Count);
-=======
-            Assert.AreEqual(config.TaskName, deserializedConfig.TaskName);
-#if FEATURE_ASSEMBLY_LOADFROM
-            Assert.AreEqual(config.TaskLocation, config.TaskLocation);
-#endif
-            Assert.IsNotNull(deserializedConfig.TaskParameters);
-            Assert.AreEqual(config.TaskParameters.Count, deserializedConfig.TaskParameters.Count);
->>>>>>> 496bb6ab
 
             ITaskItem[] itemArray = (ITaskItem[])config.TaskParameters["TaskItemArrayValue"].WrappedParameter;
             ITaskItem[] deserializedItemArray = (ITaskItem[])deserializedConfig.TaskParameters["TaskItemArrayValue"].WrappedParameter;
