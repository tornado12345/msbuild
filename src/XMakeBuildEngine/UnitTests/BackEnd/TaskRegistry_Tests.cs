--- conflicted
+++ resolved
@@ -9,13 +9,8 @@
 using System.Collections;
 using System.Collections.Generic;
 using System.IO;
-<<<<<<< HEAD
 using System.Xml;
 using Microsoft.Build.BackEnd;
-=======
-using System.Reflection;
-
->>>>>>> 496bb6ab
 using Microsoft.Build.BackEnd.Logging;
 using Microsoft.Build.Collections;
 using Microsoft.Build.Construction;
@@ -1523,20 +1518,8 @@
         [Fact]
         public void BadScalarInputOnInputParameterDerivedFromITask()
         {
-<<<<<<< HEAD
             Assert.Throws<InvalidProjectFileException>(() =>
             {
-                // Note output is false so these are only input parameters
-                string output = bool.FalseString;
-                string required = bool.TrueString;
-                string type = type = typeof(DerivedFromITaskItem).FullName + "," + typeof(DerivedFromITaskItem).Assembly.FullName;
-
-                List<ProjectUsingTaskElement> elementList = CreateParameterElementWithAttributes(output, required, type);
-                TaskRegistry registry = TaskRegistryHelperMethods<ProjectPropertyInstance, ProjectItemInstance>.CreateTaskRegistryAndRegisterTasks(elementList);
-                Assert.True(false);
-            }
-           );
-=======
             // Note output is false so these are only input parameters
             string output = bool.FalseString;
             string required = bool.TrueString;
@@ -1548,8 +1531,9 @@
 
             List<ProjectUsingTaskElement> elementList = CreateParameterElementWithAttributes(output, required, type);
             TaskRegistry registry = TaskRegistryHelperMethods<ProjectPropertyInstance, ProjectItemInstance>.CreateTaskRegistryAndRegisterTasks(elementList);
-            Assert.Fail();
->>>>>>> 496bb6ab
+            Assert.True(false);
+            }
+           );
         }
         /// <summary>
         /// Verify when a random scalar input class is attempted to be registered that we get an invalid proejct file exceptions.
@@ -1782,18 +1766,11 @@
             string expandedType = TaskRegistryHelperMethods<ProjectPropertyInstance, ProjectItemInstance>.RegistryExpander.ExpandIntoStringAndUnescape(filledOutAttributesParameter.ParameterType, ExpanderOptions.ExpandPropertiesAndItems, filledOutAttributesParameter.ParameterTypeLocation);
 
             TaskPropertyInfo parameterInfo = inlineTaskRecord.UsingTaskParameters[filledOutAttributesParameter.Name] as TaskPropertyInfo;
-<<<<<<< HEAD
             Assert.NotNull(parameterInfo);
             Assert.Equal(parameterInfo.Name, filledOutAttributesParameter.Name);
             Assert.Equal(parameterInfo.Output, bool.Parse(expandedOutput));
             Assert.Equal(parameterInfo.Required, bool.Parse(expandedRequired));
-            Assert.Equal(parameterInfo.PropertyType, Type.GetType(expandedType + "," + typeof(ITaskItem).Assembly.FullName, false /* don't throw on error */, true /* case-insensitive */));
-=======
-            Assert.IsNotNull(parameterInfo);
-            Assert.AreEqual(parameterInfo.Name, filledOutAttributesParameter.Name);
-            Assert.AreEqual(parameterInfo.Output, bool.Parse(expandedOutput));
-            Assert.AreEqual(parameterInfo.Required, bool.Parse(expandedRequired));
-            Assert.AreEqual(
+            Assert.Equal(
                 parameterInfo.PropertyType,
                 Type.GetType(
 #if FEATURE_ASSEMBLY_LOCATION
@@ -1803,7 +1780,6 @@
 #endif
                     false /* don't throw on error */,
                     true /* case-insensitive */));
->>>>>>> 496bb6ab
         }
         #endregion
 
