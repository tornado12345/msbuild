﻿// Copyright (c) Microsoft. All rights reserved.
// Licensed under the MIT license. See LICENSE file in the project root for full license information.

using System;
using System.Collections;
using System.Collections.Generic;
using System.Reflection;
using System.Text;
using System.IO;
using System.Xml;
using System.Linq;

using NUnit.Framework;
using Microsoft.Build.BackEnd;
using Microsoft.Build.Framework;
using Microsoft.Build.Construction;
using Microsoft.Build.Execution;
using Microsoft.Build.Shared;
using Microsoft.Build.Unittest;

using Project = Microsoft.Build.Evaluation.Project;
using ProjectCollection = Microsoft.Build.Evaluation.ProjectCollection;
using Toolset = Microsoft.Build.Evaluation.Toolset;

using InternalUtilities = Microsoft.Build.Internal.Utilities;

using XMakeElements = Microsoft.Build.Shared.XMakeElements;
using ResourceUtilities = Microsoft.Build.Shared.ResourceUtilities;
using InvalidProjectFileException = Microsoft.Build.Exceptions.InvalidProjectFileException;
using FrameworkLocationHelper = Microsoft.Build.Shared.FrameworkLocationHelper;

namespace Microsoft.Build.UnitTests.Construction
{
    [TestFixture]
    public class SolutionProjectGenerator_Tests
    {
        private string _originalVisualStudioVersion = null;

        [SetUp]
        public void Setup()
        {
            // Save off the value for use during cleanup
            _originalVisualStudioVersion = Environment.GetEnvironmentVariable("VisualStudioVersion");
        }

        [TearDown]
        public void Cleanup()
        {
            // Need to make sure the environment is cleared up for later tests
            Environment.SetEnvironmentVariable("VisualStudioVersion", _originalVisualStudioVersion);
            ProjectCollection.GlobalProjectCollection.UnloadAllProjects();
        }

        /// <summary>
        /// Verify the AddNewErrorWarningMessageElement method
        /// </summary>
        [Test]
        public void AddNewErrorWarningMessageElement()
        {
            MockLogger logger = new MockLogger();

            /**
             * <Project DefaultTargets=`Build` ToolsVersion=`msbuilddefaulttoolsversion` xmlns=`msbuildnamespace`>
             *   <Target Name=`Build`>
             *   </Target>
             * </Project
             */

            ProjectRootElement projectXml = ProjectRootElement.Create();
            ProjectTargetElement target = projectXml.AddTarget("Build");
            projectXml.DefaultTargets = "Build";
            projectXml.ToolsVersion = ObjectModelHelpers.MSBuildDefaultToolsVersion;

            SolutionProjectGenerator.AddErrorWarningMessageElement(target, XMakeElements.message, true, "SolutionVenusProjectNoClean");
            SolutionProjectGenerator.AddErrorWarningMessageElement(target, XMakeElements.warning, true, "SolutionParseUnknownProjectType", "proj1.csproj");
            SolutionProjectGenerator.AddErrorWarningMessageElement(target, XMakeElements.error, true, "SolutionInvalidSolutionConfiguration");

            Project project = new Project(projectXml);

            project.Build(logger);

            string code = null;
            string keyword = null;
            string text = ResourceUtilities.FormatResourceString(out code, out keyword, "SolutionParseUnknownProjectType", "proj1.csproj");

            // check the error event
            Assert.AreEqual(1, logger.Warnings.Count);
            BuildWarningEventArgs warning = logger.Warnings[0];

            Assert.AreEqual(text, warning.Message);
            Assert.AreEqual(code, warning.Code);
            Assert.AreEqual(keyword, warning.HelpKeyword);

            code = null;
            keyword = null;
            text = ResourceUtilities.FormatResourceString(out code, out keyword, "SolutionInvalidSolutionConfiguration");

            // check the warning event
            Assert.AreEqual(1, logger.Errors.Count);
            BuildErrorEventArgs error = logger.Errors[0];

            Assert.AreEqual(text, error.Message);
            Assert.AreEqual(code, error.Code);
            Assert.AreEqual(keyword, error.HelpKeyword);

            code = null;
            keyword = null;
            text = ResourceUtilities.FormatResourceString(out code, out keyword, "SolutionVenusProjectNoClean");

            // check the message event
            Assert.IsTrue(logger.FullLog.Contains(text), "Log should contain the regular message");
        }

        /// <summary>
        /// Test to make sure we properly set the ToolsVersion attribute on the in-memory project based
        /// on the Solution File Format Version.
        /// </summary>
        [Test]
        public void EmitToolsVersionAttributeToInMemoryProject9()
        {
            if (FrameworkLocationHelper.PathToDotNetFrameworkV35 == null)
            {
                // ".NET Framework 3.5 is required to be installed for this test, but it is not installed.");
                return;
            }

            string solutionFileContents =
                @"
                Microsoft Visual Studio Solution File, Format Version 9.00
                Global
                    GlobalSection(SolutionConfigurationPlatforms) = preSolution
                        Release|Any CPU = Release|Any CPU
                        Release|Win32 = Release|Win32
                        Other|Any CPU = Other|Any CPU
                        Other|Win32 = Other|Win32
                    EndGlobalSection
                EndGlobal
                ";

            SolutionFile solution = SolutionFile_Tests.ParseSolutionHelper(solutionFileContents);

            ProjectInstance[] instances = SolutionProjectGenerator.Generate(solution, null, "3.5", new BuildEventContext(0, 0, 0, 0), null);

            Assert.AreEqual("3.5", instances[0].ToolsVersion);
        }

        /// <summary>
        /// Test to make sure we properly set the ToolsVersion attribute on the in-memory project based
        /// on the Solution File Format Version.
        /// </summary>
        [Test]
        public void EmitToolsVersionAttributeToInMemoryProject10()
        {
            if (FrameworkLocationHelper.PathToDotNetFrameworkV35 == null)
            {
                // ".NET Framework 3.5 is required to be installed for this test, but it is not installed.");
                return;
            }

            string solutionFileContents =
                @"
                Microsoft Visual Studio Solution File, Format Version 10.00
                Global
                    GlobalSection(SolutionConfigurationPlatforms) = preSolution
                        Release|Any CPU = Release|Any CPU
                        Release|Win32 = Release|Win32
                        Other|Any CPU = Other|Any CPU
                        Other|Win32 = Other|Win32
                    EndGlobalSection
                EndGlobal
                ";

            SolutionFile solution = SolutionFile_Tests.ParseSolutionHelper(solutionFileContents);

            ProjectInstance[] instances = SolutionProjectGenerator.Generate(solution, null, "3.5", new BuildEventContext(0, 0, 0, 0), null);

            Assert.AreEqual("3.5", instances[0].ToolsVersion);
        }

        /// <summary>
        /// Test to make sure that if the solution file version doesn't map to a sub-toolset version, we won't try 
        /// to force it to be used.  
        /// </summary>
<<<<<<< HEAD
        [Test]
=======
        [TestMethod]
        [Ignore]
        // Ignore: Needs investigation
>>>>>>> 6b736604
        public void DefaultSubToolsetIfSolutionVersionSubToolsetDoesntExist()
        {
            Environment.SetEnvironmentVariable("VisualStudioVersion", null);

            string solutionFileContents =
                @"
                Microsoft Visual Studio Solution File, Format Version 10.00
                Global
                    GlobalSection(SolutionConfigurationPlatforms) = preSolution
                        Release|Any CPU = Release|Any CPU
                        Release|Win32 = Release|Win32
                        Other|Any CPU = Other|Any CPU
                        Other|Win32 = Other|Win32
                    EndGlobalSection
                EndGlobal
                ";

            SolutionFile solution = SolutionFile_Tests.ParseSolutionHelper(solutionFileContents);

            ProjectInstance[] instances = SolutionProjectGenerator.Generate(solution, null, null, new BuildEventContext(0, 0, 0, 0), null);

            Assert.AreEqual(ObjectModelHelpers.MSBuildDefaultToolsVersion, instances[0].ToolsVersion);

            Toolset t = ProjectCollection.GlobalProjectCollection.GetToolset(instances[0].ToolsVersion);

            Assert.AreEqual(t.DefaultSubToolsetVersion, instances[0].SubToolsetVersion);

            if (t.DefaultSubToolsetVersion != null)
            {
                Assert.AreEqual(t.DefaultSubToolsetVersion, instances[0].GetPropertyValue("VisualStudioVersion"));
            }
            else
            {
                Assert.AreEqual(String.Empty, instances[0].GetPropertyValue("VisualStudioVersion"));
            }
        }

        /// <summary>
        /// Test to make sure that if the solution version corresponds to an existing sub-toolset version, 
        /// barring other factors that might override, the sub-toolset will be based on the solution version. 
        /// </summary>
        [Test]
        public void SubToolsetSetBySolutionVersion()
        {
            Environment.SetEnvironmentVariable("VisualStudioVersion", null);

            string solutionFileContents =
                @"
                Microsoft Visual Studio Solution File, Format Version 12.00
                Global
                    GlobalSection(SolutionConfigurationPlatforms) = preSolution
                        Release|Any CPU = Release|Any CPU
                        Release|Win32 = Release|Win32
                        Other|Any CPU = Other|Any CPU
                        Other|Win32 = Other|Win32
                    EndGlobalSection
                EndGlobal
                ";

            SolutionFile solution = SolutionFile_Tests.ParseSolutionHelper(solutionFileContents);

            ProjectInstance[] instances = SolutionProjectGenerator.Generate(solution, null, null, new BuildEventContext(0, 0, 0, 0), null);

            Assert.AreEqual(ObjectModelHelpers.MSBuildDefaultToolsVersion, instances[0].ToolsVersion);

            // being cautious -- we can't expect the sub-toolset to be picked if it doesn't exist in the first place
            if (instances[0].Toolset.SubToolsets.ContainsKey("11.0"))
            {
                Assert.AreEqual("11.0", instances[0].SubToolsetVersion);
                Assert.AreEqual("11.0", instances[0].GetPropertyValue("VisualStudioVersion"));
            }
        }

        /// <summary>
        /// Test to make sure that even if the solution version corresponds to an existing sub-toolset version, 
        /// </summary>
        [Test]
        public void SolutionBasedSubToolsetVersionOverriddenByEnvironment()
        {
            Environment.SetEnvironmentVariable("VisualStudioVersion", "ABC");

            string solutionFileContents =
                @"
                Microsoft Visual Studio Solution File, Format Version 12.00
                Global
                    GlobalSection(SolutionConfigurationPlatforms) = preSolution
                        Release|Any CPU = Release|Any CPU
                        Release|Win32 = Release|Win32
                        Other|Any CPU = Other|Any CPU
                        Other|Win32 = Other|Win32
                    EndGlobalSection
                EndGlobal
                ";

            SolutionFile solution = SolutionFile_Tests.ParseSolutionHelper(solutionFileContents);

            ProjectInstance[] instances = SolutionProjectGenerator.Generate(solution, null, null, new BuildEventContext(0, 0, 0, 0), null);

            Assert.AreEqual(ObjectModelHelpers.MSBuildDefaultToolsVersion, instances[0].ToolsVersion);
            Assert.AreEqual("ABC", instances[0].SubToolsetVersion);
            Assert.AreEqual("ABC", instances[0].GetPropertyValue("VisualStudioVersion"));
        }


        /// <summary>
        /// Test to make sure that even if the solution version corresponds to an existing sub-toolset version
        /// </summary>
        [Test]
        [Ignore]
        // Ignore: Needs investigation
        public void SolutionPassesSubToolsetToChildProjects2()
        {
            string classLibraryContentsToolsV4 = ObjectModelHelpers.CleanupFileContents(
                    @"
                        <Project ToolsVersion=""4.0"" DefaultTargets=""Build"" xmlns='msbuildnamespace'>
                            <Target Name='Build'>
                                <Message Text='.[$(VisualStudioVersion)]. .[$(MSBuildToolsVersion)].' />
                            </Target>
                        </Project>
                    ");

            string classLibraryContentsToolsV12 = ObjectModelHelpers.CleanupFileContents(
                    @"
                        <Project ToolsVersion=""msbuilddefaulttoolsversion"" DefaultTargets=""Build"" xmlns='msbuildnamespace'>
                            <Target Name='Build'>
                                <Message Text='.[$(VisualStudioVersion)]. .[$(MSBuildToolsVersion)].' />
                            </Target>
                        </Project>
                    ");

            string solutionFilePreambleV11 =
                    @"
                        Microsoft Visual Studio Solution File, Format Version 12.00
                        # Visual Studio Dev11
                     ";

            string solutionFilePreambleV12 =
                    @"
                        Microsoft Visual Studio Solution File, Format Version 12.00
                        # Visual Studio Dev11
                        VisualStudioVersion = 12.0.20311.0 VSPRO_PLATFORM
                        MinimumVisualStudioVersion = 10.0.40219.1
                     ";

            string solutionBodySingleProjectContents =
                    @"

                        Project(""{FAE04EC0-301F-11D3-BF4B-00C04F79EFBC}"") = ""ClassLibrary1"", ""ClassLibrary1.csproj"", ""{6185CC21-BE89-448A-B3C0-D1C27112E595}""
                        EndProject
                        Global
                            GlobalSection(SolutionConfigurationPlatforms) = preSolution
                                Debug|Mixed Platforms = Debug|Mixed Platforms
                                Release|Any CPU = Release|Any CPU
                            EndGlobalSection
                            GlobalSection(ProjectConfigurationPlatforms) = postSolution
                                {6185CC21-BE89-448A-B3C0-D1C27112E595}.Debug|Mixed Platforms.ActiveCfg = CSConfig1|Any CPU
                                {6185CC21-BE89-448A-B3C0-D1C27112E595}.Debug|Mixed Platforms.Build.0 = CSConfig1|Any CPU
                                {6185CC21-BE89-448A-B3C0-D1C27112E595}.Release|Any CPU.ActiveCfg = CSConfig2|Any CPU
                            EndGlobalSection
                        EndGlobal
                    ";

            string solutionBodyMultipleProjectsContents =
                @"
                    Project(""{FAE04EC0-301F-11D3-BF4B-00C04F79EFBC}"") = ""ClassLibrary1"", ""ClassLibrary1.csproj"", ""{A437DBE9-DCAA-46D8-9D80-A50EDB2244FD}""
                    EndProject
                    Project(""{FAE04EC0-301F-11D3-BF4B-00C04F79EFBC}"") = ""ClassLibrary2"", ""ClassLibrary2.csproj"", ""{84AA5584-4B0F-41DE-95AA-589E1447EDA0}""
                    EndProject
                    Global
	                    GlobalSection(SolutionConfigurationPlatforms) = preSolution
		                    Debug|Any CPU = Debug|Any CPU
		                    Release|Any CPU = Release|Any CPU
	                    EndGlobalSection
	                    GlobalSection(ProjectConfigurationPlatforms) = postSolution
		                    {A437DBE9-DCAA-46D8-9D80-A50EDB2244FD}.Debug|Any CPU.ActiveCfg = Debug|Any CPU
		                    {A437DBE9-DCAA-46D8-9D80-A50EDB2244FD}.Debug|Any CPU.Build.0 = Debug|Any CPU
		                    {A437DBE9-DCAA-46D8-9D80-A50EDB2244FD}.Release|Any CPU.ActiveCfg = Release|Any CPU
		                    {A437DBE9-DCAA-46D8-9D80-A50EDB2244FD}.Release|Any CPU.Build.0 = Release|Any CPU
		                    {84AA5584-4B0F-41DE-95AA-589E1447EDA0}.Debug|Any CPU.ActiveCfg = Debug|Any CPU
		                    {84AA5584-4B0F-41DE-95AA-589E1447EDA0}.Debug|Any CPU.Build.0 = Debug|Any CPU
		                    {84AA5584-4B0F-41DE-95AA-589E1447EDA0}.Release|Any CPU.ActiveCfg = Release|Any CPU
		                    {84AA5584-4B0F-41DE-95AA-589E1447EDA0}.Release|Any CPU.Build.0 = Release|Any CPU
	                    EndGlobalSection
	                    GlobalSection(SolutionProperties) = preSolution
		                    HideSolutionNode = FALSE
	                    EndGlobalSection
                    EndGlobal
                ";


            string solutionFileContentsDev11 = solutionFilePreambleV11 + solutionBodySingleProjectContents;
            string solutionFileContentsDev12 = solutionFilePreambleV12 + solutionBodySingleProjectContents;

            string[] solutions = { solutionFileContentsDev11, solutionFileContentsDev12, solutionFileContentsDev12 };
            string[] projects = { classLibraryContentsToolsV4, classLibraryContentsToolsV4, classLibraryContentsToolsV12 };
            string[] logoutputs = { ".[11.0]. .[4.0].", ".[11.0]. .[4.0].", String.Format(".[{0}]. .[{0}].", ObjectModelHelpers.MSBuildDefaultToolsVersion) };

            string previousLegacyEnvironmentVariable = Environment.GetEnvironmentVariable("MSBUILDLEGACYDEFAULTTOOLSVERSION");

            try
            {
                Environment.SetEnvironmentVariable("MSBUILDLEGACYDEFAULTTOOLSVERSION", "1");
                InternalUtilities.RefreshInternalEnvironmentValues();

                for (int i = 0; i < solutions.Length; i++)
                {
                    string solutionFile = ObjectModelHelpers.CreateFileInTempProjectDirectory("Foo.sln", solutions[i]);
                    string projectFile = ObjectModelHelpers.CreateFileInTempProjectDirectory("ClassLibrary1.csproj", projects[i]);
                    SolutionFile sp = new SolutionFile();

                    sp.FullPath = solutionFile;
                    sp.ParseSolutionFile();

                    ProjectInstance[] instances = SolutionProjectGenerator.Generate(sp, null, null, new BuildEventContext(0, 0, 0, 0), null);

                    MockLogger logger = new MockLogger();
                    List<ILogger> loggers = new List<ILogger>(1);
                    loggers.Add(logger);

                    instances[0].Build(loggers);
                    logger.AssertLogContains(logoutputs[i]);
                }

                // Test Dev 12 sln and mixed v4.0 and v12.0 projects
                string solutionFileContentsDev12MultipleProjects = solutionFilePreambleV12 + solutionBodyMultipleProjectsContents;

                string solutionFileMultipleProjects = ObjectModelHelpers.CreateFileInTempProjectDirectory("Foo.sln", solutionFileContentsDev12MultipleProjects);
                string projectFileV4 = ObjectModelHelpers.CreateFileInTempProjectDirectory("ClassLibrary1.csproj", classLibraryContentsToolsV4);
                string projectFileV12 = ObjectModelHelpers.CreateFileInTempProjectDirectory("ClassLibrary2.csproj", classLibraryContentsToolsV12);

                SolutionFile sp1 = new SolutionFile();

                sp1.FullPath = solutionFileMultipleProjects;
                sp1.ParseSolutionFile();
                ProjectInstance[] instances1 = SolutionProjectGenerator.Generate(sp1, null, null, new BuildEventContext(0, 0, 0, 0), null);

                MockLogger logger1 = new MockLogger();
                List<ILogger> loggers1 = new List<ILogger>(1);
                loggers1.Add(logger1);

                instances1[0].Build(loggers1);
                logger1.AssertLogContains(".[11.0]. .[4.0].");
                logger1.AssertLogContains(String.Format(".[{0}]. .[{0}].", ObjectModelHelpers.MSBuildDefaultToolsVersion));
            }
            finally
            {
                Environment.SetEnvironmentVariable("MSBUILDLEGACYDEFAULTTOOLSVERSION", previousLegacyEnvironmentVariable);
                InternalUtilities.RefreshInternalEnvironmentValues();
            }
        }

        /// <summary>
        /// Test to make sure that, when we're not TV 4.0 -- which even for Dev11 solutions we are not by default -- that we
        /// do not pass VisualStudioVersion down to the child projects.  
        /// </summary>
        [Test]
        [Ignore]
        // Ignore: Needs investigation
        public void SolutionDoesntPassSubToolsetToChildProjects()
        {
            try
            {
                string classLibraryContents =
                    @"
                        <Project ToolsVersion=""4.0"" DefaultTargets=""Build"" xmlns='http://schemas.microsoft.com/developer/msbuild/2003'>
                            <Target Name='Build'>
                                <Message Text='.[$(VisualStudioVersion)].' />
                                <Message Text='.[[$(MSBuildToolsVersion)]].' />
                            </Target>
                        </Project>
                    ";

                string projectFile = ObjectModelHelpers.CreateFileInTempProjectDirectory("ClassLibrary1.csproj", classLibraryContents);

                string solutionFileContents =
                    @"
                        Microsoft Visual Studio Solution File, Format Version 12.00
                        # Visual Studio Dev11
                        Project(""{FAE04EC0-301F-11D3-BF4B-00C04F79EFBC}"") = ""ClassLibrary1"", ""ClassLibrary1.csproj"", ""{6185CC21-BE89-448A-B3C0-D1C27112E595}""
                        EndProject
                        Global
                            GlobalSection(SolutionConfigurationPlatforms) = preSolution
                                Debug|Mixed Platforms = Debug|Mixed Platforms
                                Release|Any CPU = Release|Any CPU
                            EndGlobalSection
                            GlobalSection(ProjectConfigurationPlatforms) = postSolution
                                {6185CC21-BE89-448A-B3C0-D1C27112E595}.Debug|Mixed Platforms.ActiveCfg = CSConfig1|Any CPU
                                {6185CC21-BE89-448A-B3C0-D1C27112E595}.Debug|Mixed Platforms.Build.0 = CSConfig1|Any CPU
                                {6185CC21-BE89-448A-B3C0-D1C27112E595}.Release|Any CPU.ActiveCfg = CSConfig2|Any CPU
                            EndGlobalSection
                        EndGlobal
                    ";

                string solutionFile = ObjectModelHelpers.CreateFileInTempProjectDirectory("Foo.sln", solutionFileContents);

                SolutionFile sp = new SolutionFile();

                sp.FullPath = solutionFile;
                sp.ParseSolutionFile();

                ProjectInstance[] instances = SolutionProjectGenerator.Generate(sp, null, null, new BuildEventContext(0, 0, 0, 0), null);

                Assert.AreEqual(ObjectModelHelpers.MSBuildDefaultToolsVersion, instances[0].ToolsVersion);
                Assert.AreEqual("11.0", instances[0].SubToolsetVersion);
                Assert.AreEqual("11.0", instances[0].GetPropertyValue("VisualStudioVersion"));

                MockLogger logger = new MockLogger();
                List<ILogger> loggers = new List<ILogger>(1);
                loggers.Add(logger);


                instances[0].Build(loggers);
                logger.AssertLogContains(String.Format(".[{0}].", ObjectModelHelpers.MSBuildDefaultToolsVersion));
            }
            finally
            {
                ObjectModelHelpers.DeleteTempProjectDirectory();
            }
        }


        /// <summary>
        /// Verify that we throw the appropriate error if the solution declares a dependency 
        /// on a project that doesn't exist.
        /// </summary>
        [Test]
        [ExpectedException(typeof(InvalidProjectFileException))]
        public void SolutionWithMissingDependencies()
        {
            string solutionFileContents =
                @"
Microsoft Visual Studio Solution File, Format Version 12.00
# Visual Studio 11
Project(`{FAE04EC0-301F-11D3-BF4B-00C04F79EFBC}`) = `B`, `Project2\B.csproj`, `{881C1674-4ECA-451D-85B6-D7C59B7F16FA}`
	ProjectSection(ProjectDependencies) = postProject
		{4A727FF8-65F2-401E-95AD-7C8BBFBE3167} = {4A727FF8-65F2-401E-95AD-7C8BBFBE3167}
	EndProjectSection
EndProject
Global
	GlobalSection(SolutionConfigurationPlatforms) = preSolution
		Debug|Any CPU = Debug|Any CPU
		Debug|x64 = Debug|x64
		Release|Any CPU = Release|Any CPU
		Release|x64 = Release|x64
	EndGlobalSection
	GlobalSection(ProjectConfigurationPlatforms) = preSolution
		{881C1674-4ECA-451D-85B6-D7C59B7F16FA}.Debug|Any CPU.ActiveCfg = Debug|Any CPU
		{881C1674-4ECA-451D-85B6-D7C59B7F16FA}.Debug|Any CPU.Build.0 = Debug|Any CPU
		{881C1674-4ECA-451D-85B6-D7C59B7F16FA}.Debug|x64.ActiveCfg = Debug|Any CPU
		{881C1674-4ECA-451D-85B6-D7C59B7F16FA}.Debug|x64.Build.0 = Debug|Any CPU
		{881C1674-4ECA-451D-85B6-D7C59B7F16FA}.Release|Any CPU.ActiveCfg = Release|Any CPU
		{881C1674-4ECA-451D-85B6-D7C59B7F16FA}.Release|Any CPU.Build.0 = Release|Any CPU
		{881C1674-4ECA-451D-85B6-D7C59B7F16FA}.Release|x64.ActiveCfg = Release|Any CPU
		{881C1674-4ECA-451D-85B6-D7C59B7F16FA}.Release|x64.Build.0 = Release|Any CPU
	EndGlobalSection
	GlobalSection(SolutionProperties) = preSolution
		HideSolutionNode = FALSE
	EndGlobalSection
EndGlobal
".Replace("`", "\"");

            SolutionFile sp = SolutionFile_Tests.ParseSolutionHelper(solutionFileContents);
            ProjectInstance[] instances = SolutionProjectGenerator.Generate(sp, null, null, new BuildEventContext(0, 0, 0, 0), null);
        }

        /// <summary>
        /// Blob should contain dependency info
        /// Here B depends on C
        /// </summary>
        [Test]
        public void SolutionConfigurationWithDependencies()
        {
            string solutionFileContents =
                @"
Microsoft Visual Studio Solution File, Format Version 12.00
# Visual Studio 11
Project(`{FAE04EC0-301F-11D3-BF4B-00C04F79EFBC}`) = `A`, `Project1\A.csproj`, `{786E302A-96CE-43DC-B640-D6B6CC9BF6C0}`
EndProject
Project(`{FAE04EC0-301F-11D3-BF4B-00C04F79EFBC}`) = `B`, `Project2\B.csproj`, `{881C1674-4ECA-451D-85B6-D7C59B7F16FA}`
	ProjectSection(ProjectDependencies) = postProject
		{4A727FF8-65F2-401E-95AD-7C8BBFBE3167} = {4A727FF8-65F2-401E-95AD-7C8BBFBE3167}
	EndProjectSection
EndProject
Project(`{FAE04EC0-301F-11D3-BF4B-00C04F79EFBC}`) = `C`, `Project3\C.csproj`, `{4A727FF8-65F2-401E-95AD-7C8BBFBE3167}`
EndProject
Global
	GlobalSection(SolutionConfigurationPlatforms) = preSolution
		Debug|Any CPU = Debug|Any CPU
		Debug|x64 = Debug|x64
		Release|Any CPU = Release|Any CPU
		Release|x64 = Release|x64
	EndGlobalSection
	GlobalSection(ProjectConfigurationPlatforms) = preSolution
		{4A727FF8-65F2-401E-95AD-7C8BBFBE3167}.Debug|Any CPU.ActiveCfg = Debug|Any CPU
		{4A727FF8-65F2-401E-95AD-7C8BBFBE3167}.Debug|Any CPU.Build.0 = Debug|Any CPU
		{4A727FF8-65F2-401E-95AD-7C8BBFBE3167}.Debug|x64.ActiveCfg = Debug|Any CPU
		{4A727FF8-65F2-401E-95AD-7C8BBFBE3167}.Debug|x64.Build.0 = Debug|Any CPU
		{4A727FF8-65F2-401E-95AD-7C8BBFBE3167}.Release|Any CPU.ActiveCfg = Release|Any CPU
		{4A727FF8-65F2-401E-95AD-7C8BBFBE3167}.Release|Any CPU.Build.0 = Release|Any CPU
		{4A727FF8-65F2-401E-95AD-7C8BBFBE3167}.Release|x64.ActiveCfg = Release|Any CPU
		{4A727FF8-65F2-401E-95AD-7C8BBFBE3167}.Release|x64.Build.0 = Release|Any CPU
		{786E302A-96CE-43DC-B640-D6B6CC9BF6C0}.Debug|Any CPU.ActiveCfg = Debug|Any CPU
		{786E302A-96CE-43DC-B640-D6B6CC9BF6C0}.Debug|Any CPU.Build.0 = Debug|Any CPU
		{786E302A-96CE-43DC-B640-D6B6CC9BF6C0}.Debug|x64.ActiveCfg = Debug|Any CPU
		{786E302A-96CE-43DC-B640-D6B6CC9BF6C0}.Debug|x64.Build.0 = Debug|Any CPU
		{786E302A-96CE-43DC-B640-D6B6CC9BF6C0}.Release|Any CPU.ActiveCfg = Release|Any CPU
		{786E302A-96CE-43DC-B640-D6B6CC9BF6C0}.Release|Any CPU.Build.0 = Release|Any CPU
		{786E302A-96CE-43DC-B640-D6B6CC9BF6C0}.Release|x64.ActiveCfg = Release|Any CPU
		{786E302A-96CE-43DC-B640-D6B6CC9BF6C0}.Release|x64.Build.0 = Release|Any CPU
		{881C1674-4ECA-451D-85B6-D7C59B7F16FA}.Debug|Any CPU.ActiveCfg = Debug|Any CPU
		{881C1674-4ECA-451D-85B6-D7C59B7F16FA}.Debug|Any CPU.Build.0 = Debug|Any CPU
		{881C1674-4ECA-451D-85B6-D7C59B7F16FA}.Debug|x64.ActiveCfg = Debug|Any CPU
		{881C1674-4ECA-451D-85B6-D7C59B7F16FA}.Debug|x64.Build.0 = Debug|Any CPU
		{881C1674-4ECA-451D-85B6-D7C59B7F16FA}.Release|Any CPU.ActiveCfg = Release|Any CPU
		{881C1674-4ECA-451D-85B6-D7C59B7F16FA}.Release|Any CPU.Build.0 = Release|Any CPU
		{881C1674-4ECA-451D-85B6-D7C59B7F16FA}.Release|x64.ActiveCfg = Release|Any CPU
		{881C1674-4ECA-451D-85B6-D7C59B7F16FA}.Release|x64.Build.0 = Release|Any CPU
	EndGlobalSection
	GlobalSection(SolutionProperties) = preSolution
		HideSolutionNode = FALSE
	EndGlobalSection
EndGlobal
".Replace("`", "\"");

            SolutionFile solution = SolutionFile_Tests.ParseSolutionHelper(solutionFileContents);

            ProjectRootElement projectXml = ProjectRootElement.Create();

            foreach (SolutionConfigurationInSolution solutionConfiguration in solution.SolutionConfigurations)
            {
                SolutionProjectGenerator.AddPropertyGroupForSolutionConfiguration(projectXml, solution, solutionConfiguration);
            }

            Project msbuildProject = new Project(projectXml);

            // Both projects configurations should be present for solution configuration "Debug|Mixed Platforms"
            msbuildProject.SetGlobalProperty("Configuration", "Debug");
            msbuildProject.SetGlobalProperty("Platform", "Any CPU");
            msbuildProject.ReevaluateIfNecessary();

            string solutionConfigurationContents = msbuildProject.GetPropertyValue("CurrentSolutionConfigurationContents");

            // Only the specified solution configuration is represented in THE BLOB: nothing for x64 in this case
            string expected = @"<SolutionConfiguration>
  <ProjectConfiguration Project=`{786E302A-96CE-43DC-B640-D6B6CC9BF6C0}` AbsolutePath=`##temp##Project1\A.csproj` BuildProjectInSolution=`True`>Debug|AnyCPU</ProjectConfiguration>
  <ProjectConfiguration Project=`{881C1674-4ECA-451D-85B6-D7C59B7F16FA}` AbsolutePath=`##temp##Project2\B.csproj` BuildProjectInSolution=`True`>Debug|AnyCPU<ProjectDependency Project=`{4A727FF8-65F2-401E-95AD-7C8BBFBE3167}` /></ProjectConfiguration>
  <ProjectConfiguration Project=`{4A727FF8-65F2-401E-95AD-7C8BBFBE3167}` AbsolutePath=`##temp##Project3\C.csproj` BuildProjectInSolution=`True`>Debug|AnyCPU</ProjectConfiguration>
</SolutionConfiguration>".Replace("`", "\"").Replace("##temp##", Path.GetTempPath());

            Helpers.VerifyAssertLineByLine(expected, solutionConfigurationContents);
        }

        /// <summary>
        /// Generated project metaproj should declare its outputs for relay.
        /// Here B depends on C
        /// </summary>
        /// <seealso href="https://github.com/Microsoft/msbuild/issues/69">
        /// MSBuild should generate metaprojects that merge the outputs of the individual MSBuild invocations
        /// </seealso>
        [Test]
        public void SolutionConfigurationWithDependenciesRelaysItsOutputs()
        {
            #region Large strings representing solution & projects
            const string solutionFileContents =
                @"
Microsoft Visual Studio Solution File, Format Version 12.00
# Visual Studio 11
Project(`{FAE04EC0-301F-11D3-BF4B-00C04F79EFBC}`) = `B`, `B.csproj`, `{881C1674-4ECA-451D-85B6-D7C59B7F16FA}`
	ProjectSection(ProjectDependencies) = postProject
		{4A727FF8-65F2-401E-95AD-7C8BBFBE3167} = {4A727FF8-65F2-401E-95AD-7C8BBFBE3167}
	EndProjectSection
EndProject
Project(`{FAE04EC0-301F-11D3-BF4B-00C04F79EFBC}`) = `C`, `C.csproj`, `{4A727FF8-65F2-401E-95AD-7C8BBFBE3167}`
EndProject
Global
	GlobalSection(SolutionConfigurationPlatforms) = preSolution
		Debug|Any CPU = Debug|Any CPU
		Release|Any CPU = Release|Any CPU
	EndGlobalSection
	GlobalSection(ProjectConfigurationPlatforms) = preSolution
		{4A727FF8-65F2-401E-95AD-7C8BBFBE3167}.Debug|Any CPU.ActiveCfg = Debug|Any CPU
		{4A727FF8-65F2-401E-95AD-7C8BBFBE3167}.Debug|Any CPU.Build.0 = Debug|Any CPU
		{4A727FF8-65F2-401E-95AD-7C8BBFBE3167}.Release|Any CPU.ActiveCfg = Release|Any CPU
		{4A727FF8-65F2-401E-95AD-7C8BBFBE3167}.Release|Any CPU.Build.0 = Release|Any CPU
		{881C1674-4ECA-451D-85B6-D7C59B7F16FA}.Debug|Any CPU.ActiveCfg = Debug|Any CPU
		{881C1674-4ECA-451D-85B6-D7C59B7F16FA}.Debug|Any CPU.Build.0 = Debug|Any CPU
		{881C1674-4ECA-451D-85B6-D7C59B7F16FA}.Release|Any CPU.ActiveCfg = Release|Any CPU
		{881C1674-4ECA-451D-85B6-D7C59B7F16FA}.Release|Any CPU.Build.0 = Release|Any CPU
	EndGlobalSection
	GlobalSection(SolutionProperties) = preSolution
		HideSolutionNode = FALSE
	EndGlobalSection
EndGlobal
";
            const string projectBravoFileContents =
                    @"
                        <Project ToolsVersion='msbuilddefaulttoolsversion' DefaultTargets='Build' xmlns='msbuildnamespace'>
                            <Target Name='Build' Outputs='@(ComputedQuestion)'>
                                <ItemGroup>
                                    <ComputedQuestion Include='What do you get if you multiply six by nine' />
                                </ItemGroup>
                            </Target>
                        </Project>
                    ";
            const string projectCharlieFileContents =
                    @"
                        <Project ToolsVersion='msbuilddefaulttoolsversion' DefaultTargets='Build' xmlns='msbuildnamespace'>
                            <Target Name='Build' Outputs='@(ComputedAnswer)'>
                                <ItemGroup>
                                    <ComputedAnswer Include='42' />
                                </ItemGroup>
                            </Target>
                        </Project>
                    ";
            const string automaticProjectFileContents = @"
<Project ToolsVersion='msbuilddefaulttoolsversion' DefaultTargets='compile' xmlns='msbuildnamespace'>
	<Target Name='compile'>
		<MSBuild Projects='B.csproj' Targets='Build'>
			<Output
				TaskParameter='TargetOutputs'
				ItemName='BravoProjectOutputs' />
		</MSBuild>
		<Message Importance='high' Text='BravoProjectOutputs: @(BravoProjectOutputs)' />
		<MSBuild Projects='C.csproj' Targets='Build'>
			<Output
				TaskParameter='TargetOutputs'
				ItemName='CharlieProjectOutputs' />
		</MSBuild>
		<Message Importance='high' Text='CharlieProjectOutputs: @(CharlieProjectOutputs)' />
		<MSBuild Projects='B.csproj.metaproj' Targets='Build'>
			<Output
				TaskParameter='TargetOutputs'
				ItemName='BravoMetaProjectOutputs' />
		</MSBuild>
		<Message Importance='high' Text='BravoMetaProjectOutputs: @(BravoMetaProjectOutputs)' />
		<Error Condition=` '@(CharlieProjectOutputs);@(BravoProjectOutputs)' != '@(BravoMetaProjectOutputs)' ` Text='Metaproj must relay outputs' />
	</Target>
</Project>";
            #endregion
            // arrange
            var logger = new MockLogger();
            var loggers = new List<ILogger>(1) { logger };
            var solutionFile = ObjectModelHelpers.CreateFileInTempProjectDirectory("MSBuildIssue.sln", solutionFileContents);
            ObjectModelHelpers.CreateFileInTempProjectDirectory("B.csproj", projectBravoFileContents);
            ObjectModelHelpers.CreateFileInTempProjectDirectory("C.csproj", projectCharlieFileContents);
            var solution = new SolutionFile { FullPath = solutionFile };
            solution.ParseSolutionFile();

            // act
            var instances = SolutionProjectGenerator.Generate(solution, null, null, new BuildEventContext(0, 0, 0, 0), null);

            // assert
            var projectBravoMetaProject = instances[1];
            Assert.IsFalse(projectBravoMetaProject.Targets.Any(kvp => kvp.Value.Outputs.Equals("@()")), "The outputItem parameter can be null; the Target element should not have an Outputs attribute in that case.");
            // saves the in-memory metaproj to disk
            projectBravoMetaProject.ToProjectRootElement().Save(projectBravoMetaProject.FullPath);
            var automaticProjectFile = ObjectModelHelpers.CreateFileInTempProjectDirectory("automatic.msbuild", automaticProjectFileContents);
            var automaticProject = new Project(automaticProjectFile);
            var buildResult = automaticProject.Build(loggers);
            Assert.AreEqual(true, buildResult, String.Join(Environment.NewLine, logger.Errors.Select(beea => beea.Message)));
        }

        /// <summary>
        /// Test the SolutionProjectGenerator.AddPropertyGroupForSolutionConfiguration method
        /// </summary>
        [Test]
        public void TestAddPropertyGroupForSolutionConfiguration()
        {
            string solutionFileContents =
                @"
                Microsoft Visual Studio Solution File, Format Version 9.00
                # Visual Studio 2005
                Project('{FAE04EC0-301F-11D3-BF4B-00C04F79EFBC}') = 'ClassLibrary1', 'ClassLibrary1\ClassLibrary1.csproj', '{6185CC21-BE89-448A-B3C0-D1C27112E595}'
                EndProject
                Project('{8BC9CEB8-8B4A-11D0-8D11-00A0C91BC942}') = 'MainApp', 'MainApp\MainApp.vcxproj', '{A6F99D27-47B9-4EA4-BFC9-25157CBDC281}'
                EndProject
                Global
                    GlobalSection(SolutionConfigurationPlatforms) = preSolution
                        Debug|Mixed Platforms = Debug|Mixed Platforms
                        Release|Any CPU = Release|Any CPU
                    EndGlobalSection
                    GlobalSection(ProjectConfigurationPlatforms) = postSolution
                        {6185CC21-BE89-448A-B3C0-D1C27112E595}.Debug|Mixed Platforms.ActiveCfg = CSConfig1|Any CPU
                        {6185CC21-BE89-448A-B3C0-D1C27112E595}.Debug|Mixed Platforms.Build.0 = CSConfig1|Any CPU
                        {6185CC21-BE89-448A-B3C0-D1C27112E595}.Release|Any CPU.ActiveCfg = CSConfig2|Any CPU
                        {A6F99D27-47B9-4EA4-BFC9-25157CBDC281}.Debug|Mixed Platforms.ActiveCfg = VCConfig1|Win32
                        {A6F99D27-47B9-4EA4-BFC9-25157CBDC281}.Debug|Mixed Platforms.Build.0 = VCConfig1|Win32
                    EndGlobalSection
                EndGlobal
                ";

            SolutionFile solution = SolutionFile_Tests.ParseSolutionHelper(solutionFileContents);

            ProjectRootElement projectXml = ProjectRootElement.Create();

            foreach (SolutionConfigurationInSolution solutionConfiguration in solution.SolutionConfigurations)
            {
                SolutionProjectGenerator.AddPropertyGroupForSolutionConfiguration(projectXml, solution, solutionConfiguration);
            }

            Project msbuildProject = new Project(projectXml);

            // Both projects configurations should be present for solution configuration "Debug|Mixed Platforms"
            msbuildProject.SetGlobalProperty("Configuration", "Debug");
            msbuildProject.SetGlobalProperty("Platform", "Mixed Platforms");
            msbuildProject.ReevaluateIfNecessary();

            string solutionConfigurationContents = msbuildProject.GetPropertyValue("CurrentSolutionConfigurationContents");
            string tempProjectPath = Path.Combine(Path.GetTempPath(), "ClassLibrary1\\ClassLibrary1.csproj");

            Assert.IsTrue(solutionConfigurationContents.Contains("{6185CC21-BE89-448A-B3C0-D1C27112E595}"));
            tempProjectPath = Path.GetFullPath(tempProjectPath);
            Assert.IsTrue(solutionConfigurationContents.IndexOf(tempProjectPath, StringComparison.OrdinalIgnoreCase) > 0);
            Assert.IsTrue(solutionConfigurationContents.Contains("CSConfig1|AnyCPU"));

            tempProjectPath = Path.Combine(Path.GetTempPath(), "MainApp\\MainApp.vcxproj");
            tempProjectPath = Path.GetFullPath(tempProjectPath);
            Assert.IsTrue(solutionConfigurationContents.Contains("{A6F99D27-47B9-4EA4-BFC9-25157CBDC281}"));
            Assert.IsTrue(solutionConfigurationContents.IndexOf(tempProjectPath, StringComparison.OrdinalIgnoreCase) > 0);
            Assert.IsTrue(solutionConfigurationContents.Contains("VCConfig1|Win32"));

            // Only the C# project should be present for solution configuration "Release|Any CPU", since the VC project
            // is missing
            msbuildProject.SetGlobalProperty("Configuration", "Release");
            msbuildProject.SetGlobalProperty("Platform", "Any CPU");
            msbuildProject.ReevaluateIfNecessary();

            solutionConfigurationContents = msbuildProject.GetPropertyValue("CurrentSolutionConfigurationContents");

            Assert.IsTrue(solutionConfigurationContents.Contains("{6185CC21-BE89-448A-B3C0-D1C27112E595}"));
            Assert.IsTrue(solutionConfigurationContents.Contains("CSConfig2|AnyCPU"));

            Assert.IsFalse(solutionConfigurationContents.Contains("{A6F99D27-47B9-4EA4-BFC9-25157CBDC281}"));
        }

        /// <summary>
        /// Make sure that BuildProjectInSolution is set to true of the Build.0 entry is in the solution configuration.
        /// </summary>
        [Test]
        public void TestAddPropertyGroupForSolutionConfigurationBuildProjectInSolutionSet()
        {
            string solutionFileContents =
                @"
                Microsoft Visual Studio Solution File, Format Version 9.00
                # Visual Studio 2005
                Project('{FAE04EC0-301F-11D3-BF4B-00C04F79EFBC}') = 'ClassLibrary1', 'ClassLibrary1\ClassLibrary1.csproj', '{6185CC21-BE89-448A-B3C0-D1C27112E595}'
                EndProject
                Global
                    GlobalSection(SolutionConfigurationPlatforms) = preSolution
                        Debug|Mixed Platforms = Debug|Mixed Platforms
                        Release|Any CPU = Release|Any CPU
                    EndGlobalSection
                    GlobalSection(ProjectConfigurationPlatforms) = postSolution
                        {6185CC21-BE89-448A-B3C0-D1C27112E595}.Debug|Mixed Platforms.ActiveCfg = CSConfig1|Any CPU
                        {6185CC21-BE89-448A-B3C0-D1C27112E595}.Debug|Mixed Platforms.Build.0 = CSConfig1|Any CPU
                    EndGlobalSection
                EndGlobal
                ";

            SolutionFile solution = SolutionFile_Tests.ParseSolutionHelper(solutionFileContents);

            ProjectRootElement projectXml = ProjectRootElement.Create();

            foreach (SolutionConfigurationInSolution solutionConfiguration in solution.SolutionConfigurations)
            {
                SolutionProjectGenerator.AddPropertyGroupForSolutionConfiguration(projectXml, solution, solutionConfiguration);
            }

            Project msbuildProject = new Project(projectXml);

            // Both projects configurations should be present for solution configuration "Debug|Mixed Platforms"
            msbuildProject.SetGlobalProperty("Configuration", "Debug");
            msbuildProject.SetGlobalProperty("Platform", "Mixed Platforms");
            msbuildProject.ReevaluateIfNecessary();

            string solutionConfigurationContents = msbuildProject.GetPropertyValue("CurrentSolutionConfigurationContents");
            Assert.IsTrue(solutionConfigurationContents.Contains(@"BuildProjectInSolution=""" + bool.TrueString + @""""));
        }

        /// <summary>
        /// Make sure that BuildProjectInSolution is set to false of the Build.0 entry is in the solution configuration.
        /// </summary>
        [Test]
        public void TestAddPropertyGroupForSolutionConfigurationBuildProjectInSolutionNotSet()
        {
            string solutionFileContents =
                @"
                Microsoft Visual Studio Solution File, Format Version 9.00
                # Visual Studio 2005
                Project('{FAE04EC0-301F-11D3-BF4B-00C04F79EFBC}') = 'ClassLibrary1', 'ClassLibrary1\ClassLibrary1.csproj', '{6185CC21-BE89-448A-B3C0-D1C27112E595}'
                EndProject
                Global
                    GlobalSection(SolutionConfigurationPlatforms) = preSolution
                        Debug|Mixed Platforms = Debug|Mixed Platforms
                        Release|Any CPU = Release|Any CPU
                    EndGlobalSection
                     GlobalSection(ProjectConfigurationPlatforms) = postSolution
                        {6185CC21-BE89-448A-B3C0-D1C27112E595}.Debug|Mixed Platforms.ActiveCfg = CSConfig1|Any CPU
                    EndGlobalSection
                EndGlobal
                ";

            SolutionFile solution = SolutionFile_Tests.ParseSolutionHelper(solutionFileContents);

            ProjectRootElement projectXml = ProjectRootElement.Create();

            foreach (SolutionConfigurationInSolution solutionConfiguration in solution.SolutionConfigurations)
            {
                SolutionProjectGenerator.AddPropertyGroupForSolutionConfiguration(projectXml, solution, solutionConfiguration);
            }

            Project msbuildProject = new Project(projectXml);

            // Both projects configurations should be present for solution configuration "Debug|Mixed Platforms"
            msbuildProject.SetGlobalProperty("Configuration", "Debug");
            msbuildProject.SetGlobalProperty("Platform", "Mixed Platforms");
            msbuildProject.ReevaluateIfNecessary();

            string solutionConfigurationContents = msbuildProject.GetPropertyValue("CurrentSolutionConfigurationContents");
            Assert.IsTrue(solutionConfigurationContents.Contains(@"BuildProjectInSolution=""" + bool.FalseString + @""""));
        }

        /// <summary>
        /// In this bug, SkipNonexistentProjects was always set to 'Build'. It should be 'Build' for metaprojects and 'True' for everything else.
        /// The repro below has one of each case. WebProjects can't build so they are set as SkipNonexistentProjects='Build'
        /// </summary>
        [Test]
        public void Regress751742_SkipNonexistentProjects()
        {
            if (FrameworkLocationHelper.PathToDotNetFrameworkV20 == null)
            {
                // ".NET Framework 2.0 is required to be installed for this test, but it is not installed."
                return;
            }

            var solutionFileContents =
                @"
                Microsoft Visual Studio Solution File, Format Version 9.00
                # Visual Studio 2005
                Project('{FAE04EC0-301F-11D3-BF4B-00C04F79EFBC}') = 'ClassLibrary1', 'ClassLibrary1\ClassLibrary1.csproj', '{6185CC21-BE89-448A-B3C0-D1C27112E595}'
                EndProject
                Project('{E24C65DC-7377-472B-9ABA-BC803B73C61A}') = 'MainApp', 'MainApp\MainApp.webproj', '{A6F99D27-47B9-4EA4-BFC9-25157CBDC281}'
                EndProject
                Global
                    GlobalSection(SolutionConfigurationPlatforms) = preSolution
                        Debug|Mixed Platforms = Debug|Mixed Platforms
                        Release|Any CPU = Release|Any CPU
                    EndGlobalSection
                    GlobalSection(ProjectConfigurationPlatforms) = postSolution
                        {6185CC21-BE89-448A-B3C0-D1C27112E595}.Debug|Mixed Platforms.ActiveCfg = CSConfig1|Any CPU
                        {6185CC21-BE89-448A-B3C0-D1C27112E595}.Debug|Mixed Platforms.Build.0 = CSConfig1|Any CPU
                        {6185CC21-BE89-448A-B3C0-D1C27112E595}.Release|Any CPU.ActiveCfg = CSConfig2|Any CPU
                        {A6F99D27-47B9-4EA4-BFC9-25157CBDC281}.Debug|Mixed Platforms.ActiveCfg = VCConfig1|Win32
                        {A6F99D27-47B9-4EA4-BFC9-25157CBDC281}.Debug|Mixed Platforms.Build.0 = VCConfig1|Win32
                    EndGlobalSection
                EndGlobal
                ";

            // We're not passing in a /tv:xx switch, so the solution project will have tools version 2.0
            var solution = SolutionFile_Tests.ParseSolutionHelper(solutionFileContents);
            var buildEventContext = new BuildEventContext(0, 0, 0, 0);

            var instance = SolutionProjectGenerator.Generate(solution, null, ObjectModelHelpers.MSBuildDefaultToolsVersion, buildEventContext, null)[0];

            foreach (ITaskItem item in instance.Items)
            {
                string skipNonexistentProjects = item.GetMetadata("SkipNonexistentProjects");
                if (item.ItemSpec.EndsWith("ClassLibrary1.csproj"))
                {
                    Assert.AreEqual("False", skipNonexistentProjects);
                }
                else if (item.ItemSpec.EndsWith("MainApp.metaproj"))
                {
                    Assert.AreEqual("Build", skipNonexistentProjects);
                }
                else if (item.ItemSpec == "Debug|Mixed Platforms")
                {
                    Assert.AreEqual("Debug", item.GetMetadata("Configuration"));
                    Assert.AreEqual("Mixed Platforms", item.GetMetadata("Platform"));
                    Assert.IsTrue(item.GetMetadata("Content").Contains("<SolutionConfiguration>"));
                }
                else if (item.ItemSpec == "Release|Any CPU")
                {
                    Assert.AreEqual("Release", item.GetMetadata("Configuration"));
                    Assert.AreEqual("Any CPU", item.GetMetadata("Platform"));
                    Assert.IsTrue(item.GetMetadata("Content").Contains("<SolutionConfiguration>"));
                }
                else
                {
                    Assert.Fail("Unexpected project seen:" + item.ItemSpec);
                }
            }
        }



        /// <summary>
        /// Test that the in memory project created from a solution file exposes an MSBuild property which,
        /// if set when building a solution, will be specified as the ToolsVersion on the MSBuild task when
        /// building the projects contained within the solution.
        /// </summary>
        [Test]
        public void ToolsVersionOverrideShouldBeSpecifiedOnMSBuildTaskInvocations()
        {
            string solutionFileContents =
                @"
                Microsoft Visual Studio Solution File, Format Version 9.00
                # Visual Studio 2005
                Project('{FAE04EC0-301F-11D3-BF4B-00C04F79EFBC}') = 'ClassLibrary1', 'ClassLibrary1\ClassLibrary1.csproj', '{6185CC21-BE89-448A-B3C0-D1C27112E595}'
                EndProject
                Project('{8BC9CEB8-8B4A-11D0-8D11-00A0C91BC942}') = 'MainApp', 'MainApp\MainApp.vcxproj', '{A6F99D27-47B9-4EA4-BFC9-25157CBDC281}'
                EndProject
                Global
                    GlobalSection(SolutionConfigurationPlatforms) = preSolution
                        Debug|Mixed Platforms = Debug|Mixed Platforms
                        Release|Any CPU = Release|Any CPU
                    EndGlobalSection
                    GlobalSection(ProjectConfigurationPlatforms) = postSolution
                        {6185CC21-BE89-448A-B3C0-D1C27112E595}.Debug|Mixed Platforms.ActiveCfg = CSConfig1|Any CPU
                        {6185CC21-BE89-448A-B3C0-D1C27112E595}.Debug|Mixed Platforms.Build.0 = CSConfig1|Any CPU
                        {6185CC21-BE89-448A-B3C0-D1C27112E595}.Release|Any CPU.ActiveCfg = CSConfig2|Any CPU
                        {A6F99D27-47B9-4EA4-BFC9-25157CBDC281}.Debug|Mixed Platforms.ActiveCfg = VCConfig1|Win32
                        {A6F99D27-47B9-4EA4-BFC9-25157CBDC281}.Debug|Mixed Platforms.Build.0 = VCConfig1|Win32
                    EndGlobalSection
                EndGlobal
                ";

            // We're not passing in a /tv:xx switch, so the solution project will have tools version 2.0
            SolutionFile solution = SolutionFile_Tests.ParseSolutionHelper(solutionFileContents);
            BuildEventContext buildEventContext = new BuildEventContext(0, 0, 0, 0);

            ProjectInstance[] instances = SolutionProjectGenerator.Generate(solution, null, ObjectModelHelpers.MSBuildDefaultToolsVersion, buildEventContext, null);

            int i = 0;
            foreach (ProjectInstance instance in instances)
            {
                if (i == 0)
                {
                    continue;
                }

                foreach (ProjectTargetInstance target in instance.Targets.Values)
                {
                    foreach (ProjectTaskInstance childNode in target.Tasks)
                    {
                        if (0 == String.Compare(childNode.Name, "MSBuild", StringComparison.OrdinalIgnoreCase))
                        {
                            string projectsParameter = childNode.GetParameter("Projects");
                            if (projectsParameter != "@(ProjectReference)")
                            {
                                // we found an MSBuild task invocation, now let's verify that it has the correct
                                // ToolsVersion parameter set
                                string toolsVersionParameter = childNode.GetParameter("ToolsVersion");

                                Assert.AreEqual(0, String.Compare(toolsVersionParameter, instances[0].GetPropertyValue("ProjectToolsVersion"), StringComparison.OrdinalIgnoreCase));
                            }
                        }
                    }
                }

                i++;
            }
        }

        /// <summary>
        /// Make sure that whatever the solution ToolsVersion is, it gets mapped to all its metaprojs, too. 
        /// </summary>
        [Test]
        public void SolutionWithDependenciesHasCorrectToolsVersionInMetaprojs()
        {
            string solutionFileContents =
                @"
Microsoft Visual Studio Solution File, Format Version 12.00
# Visual Studio 12
Project('{FAE04EC0-301F-11D3-BF4B-00C04F79EFBC}') = 'ConsoleApplication2', 'ConsoleApplication2\ConsoleApplication2.csproj', '{5B97A3C7-3DEE-47A4-870F-5CB6384FE6A4}'
	ProjectSection(ProjectDependencies) = postProject
		{E0D295A1-CAFA-4E68-9929-468657DAAC6C} = {E0D295A1-CAFA-4E68-9929-468657DAAC6C}
	EndProjectSection
EndProject
Project('{F184B08F-C81C-45F6-A57F-5ABD9991F28F}') = 'ConsoleApplication1', 'ConsoleApplication1\ConsoleApplication1.vbproj', '{E0D295A1-CAFA-4E68-9929-468657DAAC6C}'
EndProject
Global
	GlobalSection(SolutionConfigurationPlatforms) = preSolution
		Debug|Any CPU = Debug|Any CPU
		Release|Any CPU = Release|Any CPU
	EndGlobalSection
	GlobalSection(ProjectConfigurationPlatforms) = postSolution
		{5B97A3C7-3DEE-47A4-870F-5CB6384FE6A4}.Debug|Any CPU.ActiveCfg = Debug|Any CPU
		{5B97A3C7-3DEE-47A4-870F-5CB6384FE6A4}.Debug|Any CPU.Build.0 = Debug|Any CPU
		{5B97A3C7-3DEE-47A4-870F-5CB6384FE6A4}.Release|Any CPU.ActiveCfg = Release|Any CPU
		{5B97A3C7-3DEE-47A4-870F-5CB6384FE6A4}.Release|Any CPU.Build.0 = Release|Any CPU
		{E0D295A1-CAFA-4E68-9929-468657DAAC6C}.Debug|Any CPU.ActiveCfg = Debug|Any CPU
		{E0D295A1-CAFA-4E68-9929-468657DAAC6C}.Debug|Any CPU.Build.0 = Debug|Any CPU
		{E0D295A1-CAFA-4E68-9929-468657DAAC6C}.Release|Any CPU.ActiveCfg = Release|Any CPU
		{E0D295A1-CAFA-4E68-9929-468657DAAC6C}.Release|Any CPU.Build.0 = Release|Any CPU
	EndGlobalSection
	GlobalSection(SolutionProperties) = preSolution
		HideSolutionNode = FALSE
	EndGlobalSection
EndGlobal
                ";

            // We're not passing in a /tv:xx switch, so the solution project will have tools version 2.0
            SolutionFile solution = SolutionFile_Tests.ParseSolutionHelper(solutionFileContents);
            BuildEventContext buildEventContext = new BuildEventContext(0, 0, 0, 0);

            string[] solutionToolsVersions = { "4.0", ObjectModelHelpers.MSBuildDefaultToolsVersion };

            foreach (string solutionToolsVersion in solutionToolsVersions)
            {
                ProjectInstance[] instances = SolutionProjectGenerator.Generate(solution, null, solutionToolsVersion, buildEventContext, null);

                Assert.AreEqual(2, instances.Length);

                // Solution metaproj 
                Assert.AreEqual(solutionToolsVersion, instances[0].ToolsVersion);

                ICollection<ProjectItemInstance> projectReferences = instances[0].GetItems("ProjectReference");

                foreach (ProjectItemInstance projectReference in projectReferences)
                {
                    // If this is the reference to the metaproj, its ToolsVersion metadata needs to match 
                    // the solution ToolsVersion -- that's how the build knows which ToolsVersion to use. 
                    if (projectReference.EvaluatedInclude.EndsWith(".metaproj", StringComparison.OrdinalIgnoreCase))
                    {
                        Assert.AreEqual(solutionToolsVersion, projectReference.GetMetadataValue("ToolsVersion"));
                    }
                }

                // Project metaproj for project with dependencies 
                Assert.AreEqual(solutionToolsVersion, instances[1].ToolsVersion);
            }
        }

        /// <summary>
        /// Test the SolutionProjectGenerator.Generate method has its toolset redirected correctly.
        /// </summary>
        [Test]
        public void ToolsVersionOverrideCausesToolsetRedirect()
        {
            string solutionFileContents =
                @"
                Microsoft Visual Studio Solution File, Format Version 9.00
                # Visual Studio 2005
                Project('{FAE04EC0-301F-11D3-BF4B-00C04F79EFBC}') = 'ClassLibrary1', 'ClassLibrary1\ClassLibrary1.csproj', '{6185CC21-BE89-448A-B3C0-D1C27112E595}'
                EndProject
                Project('{8BC9CEB8-8B4A-11D0-8D11-00A0C91BC942}') = 'MainApp', 'MainApp\MainApp.vcxproj', '{A6F99D27-47B9-4EA4-BFC9-25157CBDC281}'
                EndProject
                Global
                    GlobalSection(SolutionConfigurationPlatforms) = preSolution
                        Debug|Mixed Platforms = Debug|Mixed Platforms
                        Release|Any CPU = Release|Any CPU
                    EndGlobalSection
                    GlobalSection(ProjectConfigurationPlatforms) = postSolution
                        {6185CC21-BE89-448A-B3C0-D1C27112E595}.Debug|Mixed Platforms.ActiveCfg = CSConfig1|Any CPU
                        {6185CC21-BE89-448A-B3C0-D1C27112E595}.Debug|Mixed Platforms.Build.0 = CSConfig1|Any CPU
                        {6185CC21-BE89-448A-B3C0-D1C27112E595}.Release|Any CPU.ActiveCfg = CSConfig2|Any CPU
                        {A6F99D27-47B9-4EA4-BFC9-25157CBDC281}.Debug|Mixed Platforms.ActiveCfg = VCConfig1|Win32
                        {A6F99D27-47B9-4EA4-BFC9-25157CBDC281}.Debug|Mixed Platforms.Build.0 = VCConfig1|Win32
                    EndGlobalSection
                EndGlobal
                ";

            ProjectInstance[] instances = null;
            SolutionFile solution = SolutionFile_Tests.ParseSolutionHelper(solutionFileContents);
            BuildEventContext buildEventContext = new BuildEventContext(0, 0, 0, 0);
            bool caughtException = false;

            try
            {
                // SolutionProjectGenerator.Generate() is used at build-time, and creates evaluation- and 
                // execution-model projects; as such it will throw if fed an explicitly invalid toolsversion
                instances = SolutionProjectGenerator.Generate(solution, null, "invalid", buildEventContext, null);
            }
            catch (InvalidProjectFileException)
            {
                caughtException = true;
            }

            Assert.IsTrue(caughtException, "Passing an invalid ToolsVersion should have caused an InvalidProjectFileException to be thrown.");
        }

        /// <summary>
        /// Test the SolutionProjectGenerator.AddPropertyGroupForSolutionConfiguration method
        /// </summary>
        [Test]
        public void TestDisambiguateProjectTargetName()
        {
            string solutionFileContents =
                @"
                Microsoft Visual Studio Solution File, Format Version 9.00
                # Visual Studio 2005
                Project('{FAE04EC0-301F-11D3-BF4B-00C04F79EFBC}') = 'Build', 'Build\Build.csproj', '{21397922-C38F-4A0E-B950-77B3FBD51881}'
                EndProject
                Global
                        GlobalSection(SolutionConfigurationPlatforms) = preSolution
                                Debug|Any CPU = Debug|Any CPU
                                Release|Any CPU = Release|Any CPU
                        EndGlobalSection
                        GlobalSection(ProjectConfigurationPlatforms) = postSolution
                                {21397922-C38F-4A0E-B950-77B3FBD51881}.Debug|Any CPU.ActiveCfg = Debug|Any CPU
                                {21397922-C38F-4A0E-B950-77B3FBD51881}.Debug|Any CPU.Build.0 = Debug|Any CPU
                                {21397922-C38F-4A0E-B950-77B3FBD51881}.Release|Any CPU.ActiveCfg = Release|Any CPU
                                {21397922-C38F-4A0E-B950-77B3FBD51881}.Release|Any CPU.Build.0 = Release|Any CPU
                        EndGlobalSection
                        GlobalSection(SolutionProperties) = preSolution
                                HideSolutionNode = FALSE
                        EndGlobalSection
                EndGlobal
                ";

            SolutionFile solution = SolutionFile_Tests.ParseSolutionHelper(solutionFileContents);

            ProjectInstance[] instances = SolutionProjectGenerator.Generate(solution, null, null, BuildEventContext.Invalid, null);

            Assert.AreEqual(1, instances[0].Targets.Where(target => String.Compare(target.Value.Name, "Build", StringComparison.OrdinalIgnoreCase) == 0).Count());
            Assert.AreEqual(1, instances[0].Targets.Where(target => String.Compare(target.Value.Name, "Clean", StringComparison.OrdinalIgnoreCase) == 0).Count());
            Assert.AreEqual(1, instances[0].Targets.Where(target => String.Compare(target.Value.Name, "Rebuild", StringComparison.OrdinalIgnoreCase) == 0).Count());
            Assert.AreEqual(1, instances[0].Targets.Where(target => String.Compare(target.Value.Name, "Publish", StringComparison.OrdinalIgnoreCase) == 0).Count());

            ProjectTargetInstance buildTarget = instances[0].Targets.Where(target => String.Compare(target.Value.Name, "Build", StringComparison.OrdinalIgnoreCase) == 0).First().Value;
            ProjectTargetInstance cleanTarget = instances[0].Targets.Where(target => String.Compare(target.Value.Name, "Clean", StringComparison.OrdinalIgnoreCase) == 0).First().Value;
            ProjectTargetInstance rebuildTarget = instances[0].Targets.Where(target => String.Compare(target.Value.Name, "Rebuild", StringComparison.OrdinalIgnoreCase) == 0).First().Value;
            ProjectTargetInstance publishTarget = instances[0].Targets.Where(target => String.Compare(target.Value.Name, "Publish", StringComparison.OrdinalIgnoreCase) == 0).First().Value;

            // Check that the appropriate target is being passed to the child projects
            Assert.AreEqual(null, buildTarget.Tasks.Where
                (
                task => String.Compare(task.Name, "MSBuild", StringComparison.OrdinalIgnoreCase) == 0
                ).First().GetParameter("Targets"));

            Assert.AreEqual("Clean", cleanTarget.Tasks.Where
                (
                task => String.Compare(task.Name, "MSBuild", StringComparison.OrdinalIgnoreCase) == 0
                ).First().GetParameter("Targets"));

            Assert.AreEqual("Rebuild", rebuildTarget.Tasks.Where
                (
                task => String.Compare(task.Name, "MSBuild", StringComparison.OrdinalIgnoreCase) == 0
                ).First().GetParameter("Targets"));

            Assert.AreEqual("Publish", publishTarget.Tasks.Where
                (
                task => String.Compare(task.Name, "MSBuild", StringComparison.OrdinalIgnoreCase) == 0
                ).First().GetParameter("Targets"));

            // Check that the child projects in question are the members of the "ProjectReference" item group
            Assert.AreEqual("@(ProjectReference)", buildTarget.Tasks.Where
                (
                task => String.Compare(task.Name, "MSBuild", StringComparison.OrdinalIgnoreCase) == 0
                ).First().GetParameter("Projects"));

            Assert.AreEqual("@(ProjectReference->Reverse())", cleanTarget.Tasks.Where
                (
                task => String.Compare(task.Name, "MSBuild", StringComparison.OrdinalIgnoreCase) == 0
                ).First().GetParameter("Projects"));

            Assert.AreEqual("@(ProjectReference)", rebuildTarget.Tasks.Where
                (
                task => String.Compare(task.Name, "MSBuild", StringComparison.OrdinalIgnoreCase) == 0
                ).First().GetParameter("Projects"));

            Assert.AreEqual("@(ProjectReference)", publishTarget.Tasks.Where
                (
                task => String.Compare(task.Name, "MSBuild", StringComparison.OrdinalIgnoreCase) == 0
                ).First().GetParameter("Projects"));

            // We should have only the four standard targets plus the two validation targets (ValidateSolutionConfiguration and ValidateToolsVersions).
        }

        /// <summary>
        /// Tests the algorithm for choosing default configuration/platform values for solutions
        /// </summary>
        [Test]
        public void TestConfigurationPlatformDefaults1()
        {
            string solutionFileContents =
                @"
                Microsoft Visual Studio Solution File, Format Version 9.00
                Global
                    GlobalSection(SolutionConfigurationPlatforms) = preSolution
                        Debug|Any CPU = Debug|Any CPU
                        Debug|Mixed Platforms = Debug|Mixed Platforms
                        Debug|Win32 = Debug|Win32
                        Release|Any CPU = Release|Any CPU
                        Release|Mixed Platforms = Release|Mixed Platforms
                        Release|Win32 = Release|Win32
                    EndGlobalSection
                EndGlobal
                ";

            SolutionFile solution = SolutionFile_Tests.ParseSolutionHelper(solutionFileContents);

            // These used to exist on the engine, but now need to be passed in explicitly
            IDictionary<string, string> globalProperties = new Dictionary<string, string>();

            globalProperties.Add(new KeyValuePair<string, string>("Configuration", "Debug"));
            globalProperties.Add(new KeyValuePair<string, string>("Platform", "Mixed Platforms"));

            ProjectInstance[] instances = SolutionProjectGenerator.Generate(solution, null, null, BuildEventContext.Invalid, null);

            // Default for Configuration is "Debug", if present
            Assert.AreEqual("Debug", instances[0].GetPropertyValue("Configuration"));

            // Default for Platform is "Mixed Platforms", if present
            Assert.AreEqual("Mixed Platforms", instances[0].GetPropertyValue("Platform"));
        }

        /// <summary>
        /// Tests the algorithm for choosing default configuration/platform values for solutions
        /// </summary>
        [Test]
        public void TestConfigurationPlatformDefaults2()
        {
            string solutionFileContents =
                @"
                Microsoft Visual Studio Solution File, Format Version 9.00
                Global
                    GlobalSection(SolutionConfigurationPlatforms) = preSolution
                        Release|Any CPU = Release|Any CPU
                        Release|Win32 = Release|Win32
                        Other|Any CPU = Other|Any CPU
                        Other|Win32 = Other|Win32
                    EndGlobalSection
                EndGlobal
                ";

            SolutionFile solution = SolutionFile_Tests.ParseSolutionHelper(solutionFileContents);

            ProjectInstance[] instances = SolutionProjectGenerator.Generate(solution, null, null, BuildEventContext.Invalid, null);

            // If "Debug" is not present, just pick the first configuration name
            Assert.AreEqual("Release", instances[0].GetPropertyValue("Configuration"));

            // if "Mixed Platforms" is not present, just pick the first platform name
            Assert.AreEqual("Any CPU", instances[0].GetPropertyValue("Platform"));
        }

        /// <summary>
        /// Tests the algorithm for choosing default Venus configuration values for solutions
        /// </summary>
        [Test]
        public void TestVenusConfigurationDefaults()
        {
            if (FrameworkLocationHelper.PathToDotNetFrameworkV20 == null)
            {
                // ".NET Framework 2.0 is required to be installed for this test, but it is not installed."
                return;
            }

            Dictionary<string, string> globalProperties = new Dictionary<string, string>();
            globalProperties["Configuration"] = "Debug";
            ProjectInstance msbuildProject = CreateVenusSolutionProject(globalProperties);

            // ASP.NET configuration should match the selected solution configuration
            Assert.AreEqual("Debug", msbuildProject.GetPropertyValue("AspNetConfiguration"));

            globalProperties["Configuration"] = "Release";
            msbuildProject = CreateVenusSolutionProject(globalProperties);
            Assert.AreEqual("Release", msbuildProject.GetPropertyValue("AspNetConfiguration"));

            // Check that the two standard Asp.net configurations are represented on the targets
            Assert.IsTrue(msbuildProject.Targets["Build"].Condition.Contains("'$(Configuration)' == 'Release'"));
            Assert.IsTrue(msbuildProject.Targets["Build"].Condition.Contains("'$(Configuration)' == 'Debug'"));
        }

        /// <summary>
        /// Tests that the correct value for TargetFrameworkVersion gets set when creating Venus solutions
        /// </summary>
        [Test]
        public void VenusSolutionDefaultTargetFrameworkVersion()
        {
            if (FrameworkLocationHelper.PathToDotNetFrameworkV20 == null)
            {
                // ".NET Framework 2.0 is required to be installed for this test, but it is not installed."
                return;
            }

            // v4.0 by default
            ProjectInstance msbuildProject = CreateVenusSolutionProject();
            Assert.AreEqual("v4.0", msbuildProject.GetPropertyValue("TargetFrameworkVersion"));

            if (FrameworkLocationHelper.PathToDotNetFrameworkV35 == null)
            {
                // ".NET Framework 3.5 is required to be installed for this test, but it is not installed."
                return;
            }

            // v3.5 if MSBuildToolsVersion is 3.5
            msbuildProject = CreateVenusSolutionProject("3.5");
            Assert.AreEqual("v3.5", msbuildProject.GetPropertyValue("TargetFrameworkVersion"));

            // v2.0 if MSBuildToolsVersion is 2.0
            msbuildProject = CreateVenusSolutionProject("2.0");
            Assert.AreEqual("v2.0", msbuildProject.GetPropertyValue("TargetFrameworkVersion"));

            // may be user defined 
            IDictionary<string, string> globalProperties = new Dictionary<string, string>();
            globalProperties.Add("TargetFrameworkVersion", "userdefined");
            msbuildProject = CreateVenusSolutionProject(globalProperties);
            Assert.AreEqual("userdefined", msbuildProject.GetPropertyValue("TargetFrameworkVersion"));
        }

        /// <summary>
        /// Tests the algorithm for choosing target framework paths for ResolveAssemblyReferences for Venus
        /// </summary>
        [Test]
        public void TestTargetFrameworkPaths0()
        {
            if (FrameworkLocationHelper.PathToDotNetFrameworkSdkV20 != null)
            {
                IDictionary<string, string> globalProperties = new Dictionary<string, string>();
                globalProperties.Add("TargetFrameworkVersion", "v2.0");

                ProjectInstance msbuildProject = CreateVenusSolutionProject("2.0");

                // ToolsVersion is 2.0, TargetFrameworkVersion is v2.0 --> one item pointing to v2.0
                Assert.AreEqual("2.0", msbuildProject.ToolsVersion);

                bool success = msbuildProject.Build("GetFrameworkPathAndRedistList", null);
                Assert.AreEqual(true, success);
                AssertProjectContainsItem(msbuildProject, "_CombinedTargetFrameworkDirectoriesItem", FrameworkLocationHelper.PathToDotNetFrameworkV20);
                AssertProjectItemNameCount(msbuildProject, "_CombinedTargetFrameworkDirectoriesItem", 1);
            }
        }

        /// <summary>
        /// Tests the algorithm for choosing target framework paths for ResolveAssemblyReferences for Venus
        /// </summary>
<<<<<<< HEAD
        [Test]
=======
        [TestMethod]
>>>>>>> 6b736604
        public void TestTargetFrameworkPaths1()
        {
            if (FrameworkLocationHelper.PathToDotNetFrameworkV20 == null)
            {
                // ".NET Framework 2.0 is required to be installed for this test, but it is not installed."
                return;
            }

            ProjectInstance msbuildProject = CreateVenusSolutionProject();

            // ToolsVersion is 4.0, TargetFrameworkVersion is v2.0 --> one item pointing to v2.0
            msbuildProject.SetProperty("TargetFrameworkVersion", "v2.0");
            MockLogger logger = new MockLogger();
            bool success = msbuildProject.Build("GetFrameworkPathAndRedistList", new ILogger[] { logger });
            Assert.AreEqual(true, success);

            AssertProjectContainsItem(msbuildProject, "_CombinedTargetFrameworkDirectoriesItem", FrameworkLocationHelper.PathToDotNetFrameworkV20);
            AssertProjectItemNameCount(msbuildProject, "_CombinedTargetFrameworkDirectoriesItem", 1);
        }

        /// <summary>
        /// Tests the algorithm for choosing target framework paths for ResolveAssemblyReferences for Venus
        /// </summary>
        [Test]
        public void TestTargetFrameworkPaths2()
        {
            if (FrameworkLocationHelper.PathToDotNetFrameworkV20 == null)
            {
                // ".NET Framework 2.0 is required to be installed for this test, but it is not installed."
                return;
            }

            ProjectInstance msbuildProject = CreateVenusSolutionProject();

            // ToolsVersion is 4.0, TargetFrameworkVersion is v4.0 --> items for v2.0 and v4.0
            msbuildProject.SetProperty("TargetFrameworkVersion", "v4.0");
            // ProjectInstance projectToBuild = msbuildProject.CreateProjectInstance();
            bool success = msbuildProject.Build("GetFrameworkPathAndRedistList", null);
            Assert.AreEqual(true, success);

            int expectedCount = 0;

            // 2.0 must be installed for us to have come this far
            AssertProjectContainsItem(msbuildProject, "_CombinedTargetFrameworkDirectoriesItem", FrameworkLocationHelper.PathToDotNetFrameworkV20);
            expectedCount++;

            if (FrameworkLocationHelper.PathToDotNetFrameworkV30 != null)
            {
                AssertProjectContainsItem(msbuildProject, "_CombinedTargetFrameworkDirectoriesItem", FrameworkLocationHelper.PathToDotNetFrameworkV30);
                expectedCount++;
            }

            if (FrameworkLocationHelper.PathToDotNetFrameworkV35 != null)
            {
                AssertProjectContainsItem(msbuildProject, "_CombinedTargetFrameworkDirectoriesItem", FrameworkLocationHelper.PathToDotNetFrameworkV35);
                expectedCount++;
            }

            if (FrameworkLocationHelper.PathToDotNetFrameworkV40 != null)
            {
                AssertProjectContainsItem(msbuildProject, "_CombinedTargetFrameworkDirectoriesItem", FrameworkLocationHelper.PathToDotNetFrameworkV40);
                expectedCount++;
            }

            AssertProjectItemNameCount(msbuildProject, "_CombinedTargetFrameworkDirectoriesItem", expectedCount);
        }

        /// <summary>
        /// Test the PredictActiveSolutionConfigurationName method
        /// </summary>
        [Test]
        public void TestPredictSolutionConfigurationName()
        {
            string solutionFileContents =
                @"
                Microsoft Visual Studio Solution File, Format Version 9.00
                Global
                    GlobalSection(SolutionConfigurationPlatforms) = preSolution
                        Release|Mixed Platforms = Release|Mixed Platforms
                        Release|Win32 = Release|Win32
                        Debug|Mixed Platforms = Debug|Mixed Platforms
                        Debug|Win32 = Debug|Win32
                    EndGlobalSection
                EndGlobal
                ";

            SolutionFile solution = SolutionFile_Tests.ParseSolutionHelper(solutionFileContents);

            IDictionary<string, string> globalProperties = new Dictionary<string, string>();

            Assert.AreEqual("Debug|Mixed Platforms", SolutionProjectGenerator.PredictActiveSolutionConfigurationName(solution, globalProperties));

            globalProperties.Add("Configuration", "Release");
            Assert.AreEqual("Release|Mixed Platforms", SolutionProjectGenerator.PredictActiveSolutionConfigurationName(solution, globalProperties));

            globalProperties.Add("Platform", "Win32");
            Assert.AreEqual("Release|Win32", SolutionProjectGenerator.PredictActiveSolutionConfigurationName(solution, globalProperties));

            globalProperties["Configuration"] = "Nonexistent";
            Assert.AreEqual(null, SolutionProjectGenerator.PredictActiveSolutionConfigurationName(solution, globalProperties));
        }


        /// <summary>
        /// Verifies that the SolutionProjectGenerator will correctly escape project file paths
        /// </summary>
        [Test]
        public void SolutionGeneratorEscapingProjectFilePaths()
        {
            string solutionFileContents =
                @"
                Microsoft Visual Studio Solution File, Format Version 9.00
                # Visual Studio 2005
                Project('{F184B08F-C81C-45F6-A57F-5ABD9991F28F}') = 'ConsoleApplication1', '%abtest\ConsoleApplication1.vbproj', '{AB3413A6-D689-486D-B7F0-A095371B3F13}'
                EndProject
                Global
                    GlobalSection(SolutionConfigurationPlatforms) = preSolution
                        Debug|AnyCPU = Debug|AnyCPU
                        Release|AnyCPU = Release|AnyCPU
                    EndGlobalSection
                    GlobalSection(ProjectConfigurationPlatforms) = postSolution
                        {AB3413A6-D689-486D-B7F0-A095371B3F13}.Debug|AnyCPU.ActiveCfg = Debug|AnyCPU
                        {AB3413A6-D689-486D-B7F0-A095371B3F13}.Debug|AnyCPU.Build.0 = Debug|AnyCPU
                        {AB3413A6-D689-486D-B7F0-A095371B3F13}.Release|AnyCPU.ActiveCfg = Release|AnyCPU
                        {AB3413A6-D689-486D-B7F0-A095371B3F13}.Release|AnyCPU.Build.0 = Release|AnyCPU
                    EndGlobalSection
                    GlobalSection(SolutionProperties) = preSolution
                        HideSolutionNode = FALSE
                    EndGlobalSection
                EndGlobal
                ";

            SolutionFile solution = null;

            solution = SolutionFile_Tests.ParseSolutionHelper(solutionFileContents);

            // Creating a ProjectRootElement shouldn't affect the ProjectCollection at all
            Assert.AreEqual(0, ProjectCollection.GlobalProjectCollection.LoadedProjects.Count());

            ProjectInstance[] instances = SolutionProjectGenerator.Generate(solution, null, null, BuildEventContext.Invalid, null);

            Assert.AreEqual(0, ProjectCollection.GlobalProjectCollection.LoadedProjects.Count());

            // Ensure that the value has been correctly stored in the ProjectReference item list
            // Since there is only one project in the solution, there will be only one project reference
            Assert.IsTrue(instances[0].GetItems("ProjectReference").ElementAt(0).EvaluatedInclude.Contains("%abtest"));
        }

        /// <summary>
        /// Verifies that the SolutionProjectGenerator will emit a solution file.
        /// </summary>
        [Test]
        public void SolutionGeneratorCanEmitSolutions()
        {
            string oldValueForMSBuildEmitSolution = Environment.GetEnvironmentVariable("MSBuildEmitSolution");

            string solutionFileContents =
                @"
                Microsoft Visual Studio Solution File, Format Version 9.00
                # Visual Studio 2005
                Project('{F184B08F-C81C-45F6-A57F-5ABD9991F28F}') = 'ConsoleApplication1', 'ConsoleApplication1\ConsoleApplication1.vbproj', '{AB3413A6-D689-486D-B7F0-A095371B3F13}'
                EndProject
                Global
                    GlobalSection(SolutionConfigurationPlatforms) = preSolution
                        Debug|AnyCPU = Debug|AnyCPU
                        Release|AnyCPU = Release|AnyCPU
                    EndGlobalSection
                    GlobalSection(ProjectConfigurationPlatforms) = postSolution
                        {AB3413A6-D689-486D-B7F0-A095371B3F13}.Debug|AnyCPU.ActiveCfg = Debug|AnyCPU
                        {AB3413A6-D689-486D-B7F0-A095371B3F13}.Debug|AnyCPU.Build.0 = Debug|AnyCPU
                        {AB3413A6-D689-486D-B7F0-A095371B3F13}.Release|AnyCPU.ActiveCfg = Release|AnyCPU
                        {AB3413A6-D689-486D-B7F0-A095371B3F13}.Release|AnyCPU.Build.0 = Release|AnyCPU
                    EndGlobalSection
                    GlobalSection(SolutionProperties) = preSolution
                        HideSolutionNode = FALSE
                    EndGlobalSection
                EndGlobal
                ";

            SolutionFile solution = null;

            try
            {
                Environment.SetEnvironmentVariable("MSBuildEmitSolution", "1");

                solution = SolutionFile_Tests.ParseSolutionHelper(solutionFileContents);

                // Creating a ProjectRootElement shouldn't affect the ProjectCollection at all
                Assert.AreEqual(0, ProjectCollection.GlobalProjectCollection.LoadedProjects.Count());

                ProjectInstance[] instances = SolutionProjectGenerator.Generate(solution, null, null, BuildEventContext.Invalid, null);

                // Instantiating the
                Assert.AreEqual(0, ProjectCollection.GlobalProjectCollection.LoadedProjects.Count());
            }
            finally
            {
                // reset the environment variable first so that it doesn't get ignored by the assert.
                Environment.SetEnvironmentVariable("MSBuildEmitSolution", oldValueForMSBuildEmitSolution);

                // Clean up.  Delete temp files and reset environment variables.
                if (solution != null)
                {
                    Assert.IsTrue(File.Exists(solution.FullPath + ".metaproj"), "Solution parser should have written in-memory project to disk");
                    File.Delete(solution.FullPath + ".metaproj");
                }
                else
                {
                    Assert.Fail("Something went really wrong!  The SolutionFile wasn't even created!");
                }
            }
        }

        /// <summary>
        /// Make sure that we output a warning and don't build anything when we're given an invalid
        /// solution configuration and SkipInvalidConfigurations is set to true.
        /// </summary>
        [Test]
        public void TestSkipInvalidConfigurationsCase()
        {
            string tmpFileName = FileUtilities.GetTemporaryFile();
            File.Delete(tmpFileName);
            string projectFilePath = tmpFileName + ".sln";

            string solutionContents =
                @"
                Microsoft Visual Studio Solution File, Format Version 11.00
                # Visual Studio 2005
                Project('{E24C65DC-7377-472B-9ABA-BC803B73C61A}') = 'C:\solutions\WebSite2\', '..\..\solutions\WebSite2\', '{F90528C4-6989-4D33-AFE8-F53173597CC2}'
                    ProjectSection(WebsiteProperties) = preProject
                        Debug.AspNetCompiler.VirtualPath = '/WebSite2'
                        Debug.AspNetCompiler.PhysicalPath = '..\..\solutions\WebSite2\'
                        Debug.AspNetCompiler.TargetPath = 'PrecompiledWeb\WebSite2\'
                        Debug.AspNetCompiler.Updateable = 'true'
                        Debug.AspNetCompiler.ForceOverwrite = 'true'
                        Debug.AspNetCompiler.FixedNames = 'true'
                        Debug.AspNetCompiler.Debug = 'True'
                        Release.AspNetCompiler.VirtualPath = '/WebSite2'
                        Release.AspNetCompiler.PhysicalPath = '..\..\solutions\WebSite2\'
                        Release.AspNetCompiler.TargetPath = 'PrecompiledWeb\WebSite2\'
                        Release.AspNetCompiler.Updateable = 'true'
                        Release.AspNetCompiler.ForceOverwrite = 'true'
                        Release.AspNetCompiler.FixedNames = 'true'
                        Release.AspNetCompiler.Debug = 'False'
                        VWDPort = '2776'
                        DefaultWebSiteLanguage = 'Visual C#'
                    EndProjectSection
                EndProject
                Global
                    GlobalSection(SolutionConfigurationPlatforms) = preSolution
                        Debug|Any CPU = Debug|Any CPU
                    EndGlobalSection
                    GlobalSection(ProjectConfigurationPlatforms) = postSolution
                        {F90528C4-6989-4D33-AFE8-F53173597CC2}.Debug|Any CPU.ActiveCfg = Debug|.NET
                        {F90528C4-6989-4D33-AFE8-F53173597CC2}.Debug|Any CPU.Build.0 = Debug|.NET
                    EndGlobalSection
                EndGlobal";

            try
            {
                MockLogger logger = new MockLogger();

                Dictionary<string, string> globalProperties = new Dictionary<string, string>();
                globalProperties["Configuration"] = "Nonexistent";
                globalProperties["SkipInvalidConfigurations"] = "true";

                SolutionFile solution = SolutionFile_Tests.ParseSolutionHelper(solutionContents.Replace('\'', '"'));
                ProjectInstance[] instances = SolutionProjectGenerator.Generate(solution, globalProperties, null, BuildEventContext.Invalid, null);
                ProjectInstance msbuildProject = instances[0];

                // Build should complete successfully even with an invalid solution config if SkipInvalidConfigurations is true
                Assert.AreEqual(true, msbuildProject.Build(new ILogger[] { logger }));

                // We should get the invalid solution configuration warning
                Assert.AreEqual(1, logger.Warnings.Count);
                BuildWarningEventArgs warning = logger.Warnings[0];

                // Don't look at warning.Code here -- it may be null if PseudoLoc has messed
                // with our resource strings. The code will still be in the log -- it just wouldn't get
                // pulled out into the code field.
                logger.AssertLogContains("MSB4126");

                // No errors expected
                Assert.AreEqual(0, logger.Errors.Count);
            }
            finally
            {
                File.Delete(projectFilePath);
            }
        }

        /// <summary>
        /// When we have a bad framework moniker we expect the build to fail.
        /// </summary>
        [Test]
        public void BadFrameworkMonkierExpectBuildToFail()
        {
            string tmpFileName = FileUtilities.GetTemporaryFile();
            File.Delete(tmpFileName);
            string projectFilePath = tmpFileName + ".sln";

            string solutionFileContents =
                            @"Microsoft Visual Studio Solution File, Format Version 11.00
# Visual Studio 2010
Project('{E24C65DC-7377-472B-9ABA-BC803B73C61A}') = 'WebSite1', '..\WebSite1\', '{6B8F98F2-C976-4029-9321-5CCD73A174DA}'
	ProjectSection(WebsiteProperties) = preProject
		TargetFrameworkMoniker = 'SuperCoolReallyAwesomeFramework,Version=v1.0'
		Debug.AspNetCompiler.VirtualPath = '/WebSite1'
		Debug.AspNetCompiler.PhysicalPath = '..\WebSite1\'
		Debug.AspNetCompiler.TargetPath = 'PrecompiledWeb\WebSite1\'
		Debug.AspNetCompiler.Updateable = 'true'
		Debug.AspNetCompiler.ForceOverwrite = 'true'
		Debug.AspNetCompiler.FixedNames = 'false'
		Debug.AspNetCompiler.Debug = 'True'
		Release.AspNetCompiler.VirtualPath = '/WebSite1'
		Release.AspNetCompiler.PhysicalPath = '..\WebSite1\'
		Release.AspNetCompiler.TargetPath = 'PrecompiledWeb\WebSite1\'
		Release.AspNetCompiler.Updateable = 'true'
		Release.AspNetCompiler.ForceOverwrite = 'true'
		Release.AspNetCompiler.FixedNames = 'false'
		Release.AspNetCompiler.Debug = 'False'
		VWDPort = '45602'
		DefaultWebSiteLanguage = 'Visual Basic'
	EndProjectSection
EndProject
Global
	GlobalSection(SolutionConfigurationPlatforms) = preSolution
		Debug|Any CPU = Debug|Any CPU
	EndGlobalSection
	GlobalSection(ProjectConfigurationPlatforms) = postSolution
		{6B8F98F2-C976-4029-9321-5CCD73A174DA}.Debug|Any CPU.ActiveCfg = Debug|Any CPU
		{6B8F98F2-C976-4029-9321-5CCD73A174DA}.Debug|Any CPU.Build.0 = Debug|Any CPU
	EndGlobalSection
	GlobalSection(SolutionProperties) = preSolution
		HideSolutionNode = FALSE
	EndGlobalSection
EndGlobal
                ";

            BuildManager buildManager = null;

            try
            {
                // Since we're creating our own BuildManager, we need to make sure that the default 
                // one has properly relinquished the inproc node
                NodeProviderInProc nodeProviderInProc = ((IBuildComponentHost)BuildManager.DefaultBuildManager).GetComponent(BuildComponentType.InProcNodeProvider) as NodeProviderInProc;
                if (nodeProviderInProc != null)
                {
                    nodeProviderInProc.Dispose();
                }

                File.WriteAllText(projectFilePath, solutionFileContents.Replace('\'', '"'));
                MockLogger logger = new MockLogger();

                BuildParameters parameters = new BuildParameters();
                parameters.Loggers = new ILogger[] { logger };
                parameters.EnableNodeReuse = false;
                parameters.ShutdownInProcNodeOnBuildFinish = true;
                buildManager = new BuildManager();


                Dictionary<string, string> globalProperties = new Dictionary<string, string>();
                globalProperties["Configuration"] = "Release";

                BuildRequestData request = new BuildRequestData(projectFilePath, globalProperties, ObjectModelHelpers.MSBuildDefaultToolsVersion, new string[0], null);
                BuildResult result = buildManager.Build(parameters, request);
                Assert.AreEqual(BuildResultCode.Failure, result.OverallResult);
                // Build should complete successfully even with an invalid solution config if SkipInvalidConfigurations is true
                logger.AssertLogContains("MSB4203");
            }
            finally
            {
                File.Delete(projectFilePath);

                if (buildManager != null)
                {
                    NodeProviderInProc nodeProviderInProc = ((IBuildComponentHost)buildManager).GetComponent(BuildComponentType.InProcNodeProvider) as NodeProviderInProc;
                    nodeProviderInProc.Dispose();
                }
            }
        }

        /// <summary>
        /// When we have a bad framework moniker we expect the build to fail. In this case we are passing a poorly formatted framework moniker.
        /// This will test the exception path where the framework name is invalid rather than just not .netFramework
        /// </summary>
        [Test]
        public void BadFrameworkMonkierExpectBuildToFail2()
        {
            string tmpFileName = FileUtilities.GetTemporaryFile();
            File.Delete(tmpFileName);
            string projectFilePath = tmpFileName + ".sln";

            string solutionFileContents =
                            @"Microsoft Visual Studio Solution File, Format Version 11.00
# Visual Studio 2010
Project('{E24C65DC-7377-472B-9ABA-BC803B73C61A}') = 'WebSite1', '..\WebSite1\', '{6B8F98F2-C976-4029-9321-5CCD73A174DA}'
	ProjectSection(WebsiteProperties) = preProject
		TargetFrameworkMoniker = 'Oscar the grouch'
		Debug.AspNetCompiler.VirtualPath = '/WebSite1'
		Debug.AspNetCompiler.PhysicalPath = '..\WebSite1\'
		Debug.AspNetCompiler.TargetPath = 'PrecompiledWeb\WebSite1\'
		Debug.AspNetCompiler.Updateable = 'true'
		Debug.AspNetCompiler.ForceOverwrite = 'true'
		Debug.AspNetCompiler.FixedNames = 'false'
		Debug.AspNetCompiler.Debug = 'True'
		Release.AspNetCompiler.VirtualPath = '/WebSite1'
		Release.AspNetCompiler.PhysicalPath = '..\WebSite1\'
		Release.AspNetCompiler.TargetPath = 'PrecompiledWeb\WebSite1\'
		Release.AspNetCompiler.Updateable = 'true'
		Release.AspNetCompiler.ForceOverwrite = 'true'
		Release.AspNetCompiler.FixedNames = 'false'
		Release.AspNetCompiler.Debug = 'False'
		VWDPort = '45602'
		DefaultWebSiteLanguage = 'Visual Basic'
	EndProjectSection
EndProject
Global
	GlobalSection(SolutionConfigurationPlatforms) = preSolution
		Debug|Any CPU = Debug|Any CPU
	EndGlobalSection
	GlobalSection(ProjectConfigurationPlatforms) = postSolution
		{6B8F98F2-C976-4029-9321-5CCD73A174DA}.Debug|Any CPU.ActiveCfg = Debug|Any CPU
		{6B8F98F2-C976-4029-9321-5CCD73A174DA}.Debug|Any CPU.Build.0 = Debug|Any CPU
	EndGlobalSection
	GlobalSection(SolutionProperties) = preSolution
		HideSolutionNode = FALSE
	EndGlobalSection
EndGlobal
                ";

            BuildManager buildManager = null;

            try
            {
                // Since we're creating our own BuildManager, we need to make sure that the default 
                // one has properly relinquished the inproc node
                NodeProviderInProc nodeProviderInProc = ((IBuildComponentHost)BuildManager.DefaultBuildManager).GetComponent(BuildComponentType.InProcNodeProvider) as NodeProviderInProc;
                if (nodeProviderInProc != null)
                {
                    nodeProviderInProc.Dispose();
                }

                File.WriteAllText(projectFilePath, solutionFileContents.Replace('\'', '"'));
                MockLogger logger = new MockLogger();

                BuildParameters parameters = new BuildParameters();
                parameters.Loggers = new ILogger[] { logger };
                parameters.EnableNodeReuse = false;
                parameters.ShutdownInProcNodeOnBuildFinish = true;
                buildManager = new BuildManager();


                Dictionary<string, string> globalProperties = new Dictionary<string, string>();
                globalProperties["Configuration"] = "Release";

                BuildRequestData request = new BuildRequestData(projectFilePath, globalProperties, ObjectModelHelpers.MSBuildDefaultToolsVersion, new string[0], null);
                BuildResult result = buildManager.Build(parameters, request);
                Assert.AreEqual(BuildResultCode.Failure, result.OverallResult);
                // Build should complete successfully even with an invalid solution config if SkipInvalidConfigurations is true
                logger.AssertLogContains("MSB4204");
            }
            finally
            {
                File.Delete(projectFilePath);

                if (buildManager != null)
                {
                    NodeProviderInProc nodeProviderInProc = ((IBuildComponentHost)buildManager).GetComponent(BuildComponentType.InProcNodeProvider) as NodeProviderInProc;
                    nodeProviderInProc.Dispose();
                }
            }
        }

        /// <summary>
        /// Bug indicated that when a target framework version greater than 4.0 was used then the solution project generator would crash.
        /// this test is to make sure the fix is not regressed.
        /// </summary>
        [Test]
        public void TestTargetFrameworkVersionGreaterThan4()
        {
            string tmpFileName = FileUtilities.GetTemporaryFile();
            File.Delete(tmpFileName);
            string projectFilePath = tmpFileName + ".sln";

            string solutionFileContents =
               @"
Microsoft Visual Studio Solution File, Format Version 11.00
# Visual Studio 2010
Project('{E24C65DC-7377-472B-9ABA-BC803B73C61A}') = 'WebSite1', '..\WebSite1\', '{6B8F98F2-C976-4029-9321-5CCD73A174DA}'
	ProjectSection(WebsiteProperties) = preProject
		TargetFrameworkMoniker = '.NETFramework,Version=v4.34'
		Debug.AspNetCompiler.VirtualPath = '/WebSite1'
		Debug.AspNetCompiler.PhysicalPath = '..\WebSite1\'
		Debug.AspNetCompiler.TargetPath = 'PrecompiledWeb\WebSite1\'
		Debug.AspNetCompiler.Updateable = 'true'
		Debug.AspNetCompiler.ForceOverwrite = 'true'
		Debug.AspNetCompiler.FixedNames = 'false'
		Debug.AspNetCompiler.Debug = 'True'
		Release.AspNetCompiler.VirtualPath = '/WebSite1'
		Release.AspNetCompiler.PhysicalPath = '..\WebSite1\'
		Release.AspNetCompiler.TargetPath = 'PrecompiledWeb\WebSite1\'
		Release.AspNetCompiler.Updateable = 'true'
		Release.AspNetCompiler.ForceOverwrite = 'true'
		Release.AspNetCompiler.FixedNames = 'false'
		Release.AspNetCompiler.Debug = 'False'
		VWDPort = '45602'
		DefaultWebSiteLanguage = 'Visual Basic'
	EndProjectSection
EndProject
Global
	GlobalSection(SolutionConfigurationPlatforms) = preSolution
		Debug|Any CPU = Debug|Any CPU
	EndGlobalSection
	GlobalSection(ProjectConfigurationPlatforms) = postSolution
		{6B8F98F2-C976-4029-9321-5CCD73A174DA}.Debug|Any CPU.ActiveCfg = Debug|Any CPU
		{6B8F98F2-C976-4029-9321-5CCD73A174DA}.Debug|Any CPU.Build.0 = Debug|Any CPU
	EndGlobalSection
	GlobalSection(SolutionProperties) = preSolution
		HideSolutionNode = FALSE
	EndGlobalSection
EndGlobal
                ";

            try
            {
                MockLogger logger = new MockLogger();

                Dictionary<string, string> globalProperties = new Dictionary<string, string>();
                globalProperties["Configuration"] = "Release";
                globalProperties["SkipInvalidConfigurations"] = "true";

                SolutionFile solution = SolutionFile_Tests.ParseSolutionHelper(solutionFileContents.Replace('\'', '"'));
                ProjectCollection collection = new ProjectCollection();
                collection.RegisterLogger(logger);

                ProjectInstance[] instances = SolutionProjectGenerator.Generate(solution, globalProperties, null, BuildEventContext.Invalid, collection.LoggingService);

                Version ver = new Version("4.34");
                string message = ResourceUtilities.FormatResourceString("AspNetCompiler.TargetingHigherFrameworksDefaultsTo40", solution.ProjectsInOrder[0].ProjectName, ver.ToString());
                logger.AssertLogContains(message);
            }
            finally
            {
                File.Delete(projectFilePath);
            }
        }

        #region Helper Functions

        /// <summary>
        /// Convert passed in solution file to an MSBuild project. This method is used by Sln2Proj
        /// </summary>
        public bool ConvertSLN2Proj(string nameSolutionFile)
        {
            // Set the environment variable to cause the SolutionProjectGenerator to emit the project to disk
            string oldValueForMSBuildEmitSolution = Environment.GetEnvironmentVariable("MSBuildEmitSolution");
            Environment.SetEnvironmentVariable("MSBuildEmitSolution", "1");

            if (nameSolutionFile == null || !File.Exists(nameSolutionFile))
            {
                return false;
            }

            // Parse the solution
            SolutionFile solution = new SolutionFile();
            solution.FullPath = nameSolutionFile;
            solution.ParseSolutionFile();

            // Generate the in-memory MSBuild project and output it to disk
            ProjectInstance[] instance = SolutionProjectGenerator.Generate(solution, null, null, BuildEventContext.Invalid, null);


            //Reset the environment variable
            Environment.SetEnvironmentVariable("MSBuildEmitSolution", oldValueForMSBuildEmitSolution);

            return true;
        }

        /// <summary>
        /// Create a Project derived from a Venus solution
        /// </summary>
        private static ProjectInstance CreateVenusSolutionProject()
        {
            return CreateVenusSolutionProject(null, null);
        }

        /// <summary>
        /// Create a Project derived from a Venus solution
        /// </summary>
        private static ProjectInstance CreateVenusSolutionProject(IDictionary<string, string> globalProperties)
        {
            return CreateVenusSolutionProject(globalProperties, null);
        }

        /// <summary>
        /// Create a Project derived from a Venus solution
        /// </summary>
        private static ProjectInstance CreateVenusSolutionProject(string toolsVersion)
        {
            return CreateVenusSolutionProject(null, toolsVersion);
        }

        /// <summary>
        /// Create a Project derived from a Venus solution, given a set of global properties and a ToolsVersion
        /// to use as the override value
        /// </summary>
        /// <param name="globalProperties">The dictionary of global properties.  May be null.</param>
        /// <param name="toolsVersion">The ToolsVersion override value.  May be null.</param>
        private static ProjectInstance CreateVenusSolutionProject(IDictionary<string, string> globalProperties, string toolsVersion)
        {
            string solutionFileContents =
                @"
                Microsoft Visual Studio Solution File, Format Version 9.00
                # Visual Studio 2005
                Project('{E24C65DC-7377-472B-9ABA-BC803B73C61A}') = 'C:\solutions\WebSite2\', '..\..\solutions\WebSite2\', '{F90528C4-6989-4D33-AFE8-F53173597CC2}'
                    ProjectSection(WebsiteProperties) = preProject
                        Debug.AspNetCompiler.VirtualPath = '/WebSite2'
                        Debug.AspNetCompiler.PhysicalPath = '..\..\solutions\WebSite2\'
                        Debug.AspNetCompiler.TargetPath = 'PrecompiledWeb\WebSite2\'
                        Debug.AspNetCompiler.Updateable = 'true'
                        Debug.AspNetCompiler.ForceOverwrite = 'true'
                        Debug.AspNetCompiler.FixedNames = 'true'
                        Debug.AspNetCompiler.Debug = 'True'
                        Release.AspNetCompiler.VirtualPath = '/WebSite2'
                        Release.AspNetCompiler.PhysicalPath = '..\..\solutions\WebSite2\'
                        Release.AspNetCompiler.TargetPath = 'PrecompiledWeb\WebSite2\'
                        Release.AspNetCompiler.Updateable = 'true'
                        Release.AspNetCompiler.ForceOverwrite = 'true'
                        Release.AspNetCompiler.FixedNames = 'true'
                        Release.AspNetCompiler.Debug = 'False'
                        VWDPort = '2776'
                        DefaultWebSiteLanguage = 'Visual C#'
                    EndProjectSection
                EndProject
                Global
                    GlobalSection(SolutionConfigurationPlatforms) = preSolution
                        Debug|Any CPU = Debug|Any CPU
                    EndGlobalSection
                    GlobalSection(ProjectConfigurationPlatforms) = postSolution
                        {F90528C4-6989-4D33-AFE8-F53173597CC2}.Debug|Any CPU.ActiveCfg = Debug|.NET
                        {F90528C4-6989-4D33-AFE8-F53173597CC2}.Debug|Any CPU.Build.0 = Debug|.NET
                    EndGlobalSection
                EndGlobal
                ";

            SolutionFile solution = SolutionFile_Tests.ParseSolutionHelper(solutionFileContents);

            ProjectInstance[] instances = SolutionProjectGenerator.Generate(solution, globalProperties, toolsVersion, BuildEventContext.Invalid, null);

            // Index 0 is the traversal project, which will reference the sole Venus project.
            return instances[1];
        }

        /// <summary>
        /// Checks the provided project for a matching itemtype and include value.  If it
        /// does not exist, asserts. 
        /// </summary>
        private void AssertProjectContainsItem(ProjectInstance msbuildProject, string itemType, string include)
        {
            IEnumerable<ProjectItemInstance> itemGroup = msbuildProject.GetItems(itemType);
            Assert.IsNotNull(itemGroup);

            foreach (ProjectItemInstance item in itemGroup)
            {
                if (item.ItemType == itemType && item.EvaluatedInclude == include)
                {
                    return;
                }
            }

            Assert.IsTrue(false);
        }

        /// <summary>
        /// Counts the number of items with a particular itemtype in the provided project, and 
        /// asserts if it doesn't match the provided count.
        /// </summary>
        private void AssertProjectItemNameCount(ProjectInstance msbuildProject, string itemType, int count)
        {
            IEnumerable<ProjectItemInstance> itemGroup = msbuildProject.GetItems(itemType);
            Assert.IsNotNull(itemGroup);
            Assert.AreEqual(count, itemGroup.Count());
        }

        #endregion // Helper Functions
    }
}<|MERGE_RESOLUTION|>--- conflicted
+++ resolved
@@ -181,13 +181,7 @@
         /// Test to make sure that if the solution file version doesn't map to a sub-toolset version, we won't try 
         /// to force it to be used.  
         /// </summary>
-<<<<<<< HEAD
-        [Test]
-=======
-        [TestMethod]
-        [Ignore]
-        // Ignore: Needs investigation
->>>>>>> 6b736604
+        [Test]
         public void DefaultSubToolsetIfSolutionVersionSubToolsetDoesntExist()
         {
             Environment.SetEnvironmentVariable("VisualStudioVersion", null);
@@ -1417,11 +1411,7 @@
         /// <summary>
         /// Tests the algorithm for choosing target framework paths for ResolveAssemblyReferences for Venus
         /// </summary>
-<<<<<<< HEAD
-        [Test]
-=======
-        [TestMethod]
->>>>>>> 6b736604
+        [Test]
         public void TestTargetFrameworkPaths1()
         {
             if (FrameworkLocationHelper.PathToDotNetFrameworkV20 == null)
