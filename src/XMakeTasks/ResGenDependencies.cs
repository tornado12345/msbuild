﻿// Copyright (c) Microsoft. All rights reserved.
// Licensed under the MIT license. See LICENSE file in the project root for full license information.

using System;
using System.Collections;
using System.Diagnostics;
using System.IO;
using System.Resources;
using System.Xml;

using Microsoft.Build.Shared;
using Microsoft.Build.Utilities;

namespace Microsoft.Build.Tasks
{
    /// <remarks>
    /// This class is a caching mechanism for the resgen task to keep track of linked
    /// files within processed .resx files.
    /// </remarks>
    [Serializable()]
    internal sealed class ResGenDependencies : StateFileBase
    {
        /// <summary>
        /// The list of resx files.
        /// </summary>
        private Dependencies resXFiles = new Dependencies();

        /// <summary>
        /// A list of portable libraries and the ResW files they can produce.
        /// </summary>
        private Dependencies portableLibraries = new Dependencies();

        /// <summary>
        /// A newly-created ResGenDependencies is not dirty.
        /// What would be the point in saving the default?
        /// </summary>
        [NonSerialized]
        private bool isDirty = false;

        /// <summary>
        ///  This is the directory that will be used for resolution of files linked within a .resx.
        ///  If this is NULL then we use the directory in which the .resx is in (that should always
        ///  be the default!)
        /// </summary>
        private string baseLinkedFileDirectory;

        /// <summary>
        /// Construct.
        /// </summary>
        internal ResGenDependencies()
        {
        }

        internal string BaseLinkedFileDirectory
        {
            get
            {
                return baseLinkedFileDirectory;
            }
            set
            {
                if (value == null && baseLinkedFileDirectory == null)
                {
                    // No change
                    return;
                }
                else if ((value == null && baseLinkedFileDirectory != null) ||
                         (value != null && baseLinkedFileDirectory == null) ||
                         (String.Compare(baseLinkedFileDirectory, value, StringComparison.OrdinalIgnoreCase) != 0))
                {
                    // Ok, this is slightly complicated.  Changing the base directory in any manner may
                    // result in changes to how we find .resx files.  Therefore, we must clear our out
                    // cache whenever the base directory changes.  
<<<<<<< HEAD
                    _resXFiles.Clear();
                    _isDirty = true;
                    _baseLinkedFileDirectory = FileUtilities.FixFilePath(value);
=======
                    resXFiles.Clear();
                    isDirty = true;
                    baseLinkedFileDirectory = value;
>>>>>>> 28a0b234
                }
            }
        }

        internal bool UseSourcePath
        {
            set
            {
                // Ensure that the cache is properly initialized with respect to how resgen will 
                // resolve linked files within .resx files.  ResGen has two different
                // ways for resolving relative file-paths in linked files. The way
                // that ResGen resolved relative paths before Whidbey was always to
                // resolve from the current working directory. In Whidbey a new command-line
                // switch "/useSourcePath" instructs ResGen to use the folder that
                // contains the .resx file as the path from which it should resolve
                // relative paths. So we should base our timestamp/existence checking
                // on the same switch & resolve in the same manner as ResGen.
                BaseLinkedFileDirectory = value ? null : Directory.GetCurrentDirectory();
            }
        }

        internal ResXFile GetResXFileInfo(string resxFile)
        {
            // First, try to retrieve the resx information from our hashtable.  
            ResXFile retVal = (ResXFile)resXFiles.GetDependencyFile(resxFile);

            if (retVal == null)
            {
                // Ok, the file wasn't there.  Add it to our cache and return it to the caller.  
                retVal = AddResxFile(resxFile);
            }
            else
            {
                // The file was there.  Is it up to date?  If not, then we'll have to refresh the file
                // by removing it from the hashtable and readding it.
                if (retVal.HasFileChanged())
                {
                    resXFiles.RemoveDependencyFile(resxFile);
                    isDirty = true;
                    retVal = AddResxFile(resxFile);
                }
            }

            return retVal;
        }

        private ResXFile AddResxFile(string file)
        {
            // This method adds a .resx file "file" to our .resx cache.  The method causes the file
            // to be cracked for contained files.

            ResXFile resxFile = new ResXFile(file, BaseLinkedFileDirectory);
            resXFiles.AddDependencyFile(file, resxFile);
            isDirty = true;
            return resxFile;
        }

        internal PortableLibraryFile TryGetPortableLibraryInfo(string libraryPath)
        {
            // First, try to retrieve the portable library information from our hashtable.  
            PortableLibraryFile retVal = (PortableLibraryFile)portableLibraries.GetDependencyFile(libraryPath);

            // The file is in our cache.  Make sure it's up to date.  If not, discard
            // this entry from the cache and rebuild all the state at a later point.
            if (retVal != null && retVal.HasFileChanged())
            {
                portableLibraries.RemoveDependencyFile(libraryPath);
                isDirty = true;
                retVal = null;
            }

            return retVal;
        }

        internal void UpdatePortableLibrary(PortableLibraryFile library)
        {
            PortableLibraryFile cached = (PortableLibraryFile)portableLibraries.GetDependencyFile(library.FileName);
            if (cached == null || !library.Equals(cached))
            {
                // Add a new entry or replace the existing one.
                portableLibraries.AddDependencyFile(library.FileName, library);
                isDirty = true;
            }
        }

        /// <summary>
        /// Writes the contents of this object out to the specified file.
        /// </summary>
        /// <param name="stateFile"></param>
        override internal void SerializeCache(string stateFile, TaskLoggingHelper log)
        {
            base.SerializeCache(stateFile, log);
            isDirty = false;
        }

        /// <summary>
        /// Reads the .cache file from disk into a ResGenDependencies object.
        /// </summary>
        /// <param name="stateFile"></param>
        /// <param name="useSourcePath"></param>
        /// <returns></returns>
        internal static ResGenDependencies DeserializeCache(string stateFile, bool useSourcePath, TaskLoggingHelper log)
        {
            ResGenDependencies retVal = (ResGenDependencies)StateFileBase.DeserializeCache(stateFile, log, typeof(ResGenDependencies));

            if (retVal == null)
            {
                retVal = new ResGenDependencies();
            }

            // Ensure that the cache is properly initialized with respect to how resgen will 
            // resolve linked files within .resx files.  ResGen has two different
            // ways for resolving relative file-paths in linked files. The way
            // that ResGen resolved relative paths before Whidbey was always to
            // resolve from the current working directory. In Whidbey a new command-line
            // switch "/useSourcePath" instructs ResGen to use the folder that
            // contains the .resx file as the path from which it should resolve
            // relative paths. So we should base our timestamp/existence checking
            // on the same switch & resolve in the same manner as ResGen.
            retVal.UseSourcePath = useSourcePath;

            return retVal;
        }

        /// <remarks>
        /// Represents a single .resx file in the dependency cache.
        /// </remarks>
        [Serializable()]
        internal sealed class ResXFile : DependencyFile
        {
            // Files contained within this resx file.  
            private string[] linkedFiles;

            internal string[] LinkedFiles
            {
                get { return linkedFiles; }
            }

            internal ResXFile(string filename, string baseLinkedFileDirectory) : base(filename)
            {
                // Creates a new ResXFile object and populates the class member variables
                // by computing a list of linked files within the .resx that was passed in.
                //
                // filename is the filename of the .resx file that is to be examined.

                if (File.Exists(FileName))
                {
                    linkedFiles = ResXFile.GetLinkedFiles(filename, baseLinkedFileDirectory);
                }
            }

            /// <summary>
            /// Given a .RESX file, returns all the linked files that are referenced within that .RESX.
            /// </summary>
            /// <param name="filename"></param>
            /// <param name="baseLinkedFileDirectory"></param>
            /// <returns></returns>
            /// <exception cref="ArgumentException">May be thrown if Resx is invalid. May contain XmlException.</exception>
            /// <exception cref="XmlException">May be thrown if Resx is invalid</exception>
            internal static string[] GetLinkedFiles(string filename, string baseLinkedFileDirectory)
            {
                // This method finds all linked .resx files for the .resx file that is passed in.
                // filename is the filename of the .resx file that is to be examined.

                // Construct the return array
                ArrayList retVal = new ArrayList();

                using (ResXResourceReader resxReader = new ResXResourceReader(filename))
                {
                    // Tell the reader to return ResXDataNode's instead of the object type
                    // the resource becomes at runtime so we can figure out which files
                    // the .resx references
                    resxReader.UseResXDataNodes = true;

                    // First we need to figure out where the linked file resides in order
                    // to see if it exists & compare its timestamp, and we need to do that
                    // comparison in the same way ResGen does it. ResGen has two different
                    // ways for resolving relative file-paths in linked files. The way
                    // that ResGen resolved relative paths before Whidbey was always to
                    // resolve from the current working directory. In Whidbey a new command-line
                    // switch "/useSourcePath" instructs ResGen to use the folder that
                    // contains the .resx file as the path from which it should resolve
                    // relative paths. So we should base our timestamp/existence checking
                    // on the same switch & resolve in the same manner as ResGen.
                    resxReader.BasePath = (baseLinkedFileDirectory == null) ? Path.GetDirectoryName(filename) : baseLinkedFileDirectory;

                    foreach (DictionaryEntry dictEntry in resxReader)
                    {
                        if ((dictEntry.Value != null) && (dictEntry.Value is ResXDataNode))
                        {
                            ResXFileRef resxFileRef = ((ResXDataNode)dictEntry.Value).FileRef;
                            if (resxFileRef != null)
                                retVal.Add(resxFileRef.FileName);
                        }
                    }
                }

                return (string[])retVal.ToArray(typeof(string));
            }
        }

        /// <remarks>
        /// Represents a single assembly in the dependency cache, which may produce 
        /// 0 to many ResW files.
        /// </remarks>
        [Serializable()]
        internal sealed class PortableLibraryFile : DependencyFile
        {
            private string[] outputFiles;
            private string neutralResourceLanguage;
            private string assemblySimpleName;

            internal PortableLibraryFile(string filename)
                : base(filename)
            {
            }

            internal string[] OutputFiles
            {
                get { return outputFiles; }
                set { outputFiles = value; }
            }

            internal string NeutralResourceLanguage
            {
                get { return neutralResourceLanguage; }
                set { neutralResourceLanguage = value; }
            }

            internal string AssemblySimpleName
            {
                get { return assemblySimpleName; }
                set { assemblySimpleName = value; }
            }

            internal bool AllOutputFilesAreUpToDate()
            {
                Debug.Assert(outputFiles != null, "OutputFiles hasn't been set");
                foreach (string outputFileName in outputFiles)
                {
                    FileInfo outputFile = new FileInfo(FileUtilities.FixFilePath(outputFileName));
                    if (!outputFile.Exists || outputFile.LastWriteTime < this.LastModified)
                    {
                        return false;
                    }
                }

                return true;
            }

            internal bool Equals(PortableLibraryFile otherLibrary)
            {
                if (!String.Equals(assemblySimpleName, otherLibrary.assemblySimpleName, StringComparison.OrdinalIgnoreCase))
                {
                    return false;
                }

                if (!String.Equals(neutralResourceLanguage, otherLibrary.neutralResourceLanguage, StringComparison.OrdinalIgnoreCase))
                {
                    return false;
                }

                Debug.Assert(OutputFiles != null, "This has not been initialized");
                Debug.Assert(otherLibrary.OutputFiles != null, "The other library has not been initialized");
                if (OutputFiles.Length != otherLibrary.OutputFiles.Length)
                {
                    return false;
                }

                for (int i = 0; i < OutputFiles.Length; i++)
                {
                    if (!String.Equals(OutputFiles[i], otherLibrary.OutputFiles[i], StringComparison.OrdinalIgnoreCase))
                    {
                        return false;
                    }
                }

                return true;
            }
        }


        /// <summary>
        /// Whether this cache is dirty or not.
        /// </summary>
        internal bool IsDirty
        {
            get
            {
                return isDirty;
            }
        }
    }
}<|MERGE_RESOLUTION|>--- conflicted
+++ resolved
@@ -71,15 +71,9 @@
                     // Ok, this is slightly complicated.  Changing the base directory in any manner may
                     // result in changes to how we find .resx files.  Therefore, we must clear our out
                     // cache whenever the base directory changes.  
-<<<<<<< HEAD
-                    _resXFiles.Clear();
-                    _isDirty = true;
-                    _baseLinkedFileDirectory = FileUtilities.FixFilePath(value);
-=======
                     resXFiles.Clear();
                     isDirty = true;
                     baseLinkedFileDirectory = value;
->>>>>>> 28a0b234
                 }
             }
         }
