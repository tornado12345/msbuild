﻿// Copyright (c) Microsoft. All rights reserved.
// Licensed under the MIT license. See LICENSE file in the project root for full license information.

using System;
using System.Collections.Generic;
using System.Text;
<<<<<<< HEAD
using NUnit.Framework;
=======
>>>>>>> 3f8a403e
using Microsoft.Build.Shared;
using Microsoft.Build.Utilities;
using Microsoft.Build.UnitTests;
using System.IO;
using Microsoft.Build.Tasks;
using Xunit;

namespace Microsoft.Build.UnitTests
{
<<<<<<< HEAD
    [TestFixture]
=======
>>>>>>> 3f8a403e
    sealed public class SdkToolsPathUtility_Tests
    {
        private string _defaultSdkToolsPath = NativeMethodsShared.IsWindows ? "C:\\ProgramFiles\\WIndowsSDK\\bin" : "/ProgramFiles/WindowsSDK/bin";
        private TaskLoggingHelper _log = null;
        private string _toolName = "MyTool.exe";
        private MockEngine _mockEngine = null;
        private MockFileExists _mockExists = null;

<<<<<<< HEAD
        [SetUp]
        public void Setup()
=======
        public SdkToolsPathUtility_Tests()
>>>>>>> 3f8a403e
        {
            // Create a delegate helper to make the testing of a method which uses a lot of fileExists a bit easier
            _mockExists = new MockFileExists(_defaultSdkToolsPath);

            // We need an engine to see any logging messages the method may log
            _mockEngine = new MockEngine();

            // Dummy task to get a TaskLoggingHelper
            TaskToLogFrom loggingTask = new TaskToLogFrom();
            loggingTask.BuildEngine = _mockEngine;
            _log = loggingTask.Log;
            _log.TaskResources = AssemblyResources.PrimaryResources;
        }


        #region Misc
        /// <summary>
        /// Test the case where the sdkToolsPath is null or empty
        /// </summary>
<<<<<<< HEAD
        [Test]
=======
        [Fact]
>>>>>>> 3f8a403e
        public void GeneratePathToToolNullOrEmptySdkToolPath()
        {
            string toolPath = SdkToolsPathUtility.GeneratePathToTool(_mockExists.MockFileExistsOnlyInX86, ProcessorArchitecture.X86, null, _toolName, _log, true);
            Assert.Null(toolPath);

            string comment = ResourceUtilities.FormatResourceString("General.SdkToolsPathNotSpecifiedOrToolDoesNotExist", _toolName, null);
            _mockEngine.AssertLogContains(comment);
            Assert.Equal(0, _mockEngine.Warnings);

            comment = ResourceUtilities.FormatResourceString("General.SdkToolsPathToolDoesNotExist", _toolName, null, ToolLocationHelper.GetDotNetFrameworkSdkRootRegistryKey(TargetDotNetFrameworkVersion.VersionLatest));
            _mockEngine.AssertLogContains(comment);
            Assert.Equal(1, _mockEngine.Errors);
        }

        /// <summary>
        /// Test the case where the sdkToolsPath is null or empty and we do not want to log errors or warnings
        /// </summary>
<<<<<<< HEAD
        [Test]
=======
        [Fact]
>>>>>>> 3f8a403e
        public void GeneratePathToToolNullOrEmptySdkToolPathNoLogging()
        {
            string toolPath = SdkToolsPathUtility.GeneratePathToTool(_mockExists.MockFileExistsOnlyInX86, ProcessorArchitecture.X86, null, _toolName, _log, false);
            Assert.Null(toolPath);

            string comment = ResourceUtilities.FormatResourceString("General.SdkToolsPathNotSpecifiedOrToolDoesNotExist", _toolName, null);
            _mockEngine.AssertLogDoesntContain(comment);
            Assert.Equal(0, _mockEngine.Warnings);

            comment = ResourceUtilities.FormatResourceString("General.SdkToolsPathToolDoesNotExist", _toolName, null, ToolLocationHelper.GetDotNetFrameworkSdkRootRegistryKey(TargetDotNetFrameworkVersion.Version45));
            _mockEngine.AssertLogDoesntContain(comment);
            Assert.Equal(0, _mockEngine.Errors);
        }

        #endregion

        #region Test x86
        /// <summary>
        /// Test the case where the processor architecture is x86 and the tool exists in the x86 sdk path
        /// </summary>
<<<<<<< HEAD
        [Test]
=======
        [Fact]
>>>>>>> 3f8a403e
        public void GeneratePathToToolX86ExistsOnx86()
        {
            string toolPath = SdkToolsPathUtility.GeneratePathToTool(_mockExists.MockFileExistsOnlyInX86, ProcessorArchitecture.X86, _defaultSdkToolsPath, _toolName, _log, true);

            // Path we expect to get out of the method
            string expectedPath = Path.Combine(_defaultSdkToolsPath, _toolName);

            // Message to show when the test fails.
            string message = "Expected to find the tool in the defaultSdkToolsPath but the method returned:" + toolPath;
            Assert.True(string.Equals(expectedPath, toolPath, StringComparison.OrdinalIgnoreCase), message);
            Assert.True(String.IsNullOrEmpty(_mockEngine.Log));
        }


        #endregion

        #region Test x64
        /// <summary>
        /// Test the case where the processor architecture is x64 and the tool exists in the x64 sdk path
        /// </summary>
<<<<<<< HEAD
        [Test]
=======
        [Fact]
>>>>>>> 3f8a403e
        public void GeneratePathToToolX64ExistsOnx64()
        {
            string toolPath = SdkToolsPathUtility.GeneratePathToTool(_mockExists.MockFileExistsOnlyInX64, ProcessorArchitecture.AMD64, _defaultSdkToolsPath, _toolName, _log, true);

            // Path we expect to get out of the method
            string expectedPath = Path.Combine(_defaultSdkToolsPath, "x64");
            expectedPath = Path.Combine(expectedPath, _toolName);

            // Message to show when the test fails.
            string message = "Expected to find the tool in " + expectedPath + " but the method returned:" + toolPath;
            Assert.True(string.Equals(expectedPath, toolPath, StringComparison.OrdinalIgnoreCase), message);
            Assert.True(String.IsNullOrEmpty(_mockEngine.Log));
        }

        /// <summary>
        /// Test the case where the processor architecture is x64 and the tool does not exists in the x64 sdk path but does exist in the x86 path
        /// </summary>
<<<<<<< HEAD
        [Test]
=======
        [Fact]
>>>>>>> 3f8a403e
        public void GeneratePathToToolX64ExistsOnx86()
        {
            string toolPath = SdkToolsPathUtility.GeneratePathToTool(_mockExists.MockFileExistsOnlyInX86, ProcessorArchitecture.AMD64, _defaultSdkToolsPath, _toolName, _log, true);

            // Path we expect to get out of the method
            string expectedPath = Path.Combine(_defaultSdkToolsPath, _toolName);

            // Message to show when the test fails.
            string message = "Expected to find the tool in " + expectedPath + " but the method returned:" + toolPath;
            Assert.True(string.Equals(expectedPath, toolPath, StringComparison.OrdinalIgnoreCase), message);
            Assert.True(String.IsNullOrEmpty(_mockEngine.Log));
        }
        #endregion

        #region Test Ia64
        /// <summary>
        /// Test the case where the processor architecture is ia64 and the tool exists in the ia64 sdk path
        /// </summary>
<<<<<<< HEAD
        [Test]
=======
        [Fact]
>>>>>>> 3f8a403e
        public void GeneratePathToToolIa64ExistsOnIa64()
        {
            string toolPath = SdkToolsPathUtility.GeneratePathToTool(_mockExists.MockFileExistsOnlyInIa64, ProcessorArchitecture.IA64, _defaultSdkToolsPath, _toolName, _log, true);

            // Path we expect to get out of the method
            string expectedPath = Path.Combine(_defaultSdkToolsPath, "ia64");
            expectedPath = Path.Combine(expectedPath, _toolName);

            // Message to show when the test fails.
            string message = "Expected to find the tool in " + expectedPath + " but the method returned:" + toolPath;
            Assert.True(string.Equals(expectedPath, toolPath, StringComparison.OrdinalIgnoreCase), message);
            Assert.True(String.IsNullOrEmpty(_mockEngine.Log));
        }

        /// <summary>
        /// Test the case where the processor architecture is ia64 and the tool does not exists in the ia64 sdk path but does exist in the x86 path
        /// </summary>
<<<<<<< HEAD
        [Test]
=======
        [Fact]
>>>>>>> 3f8a403e
        public void GeneratePathToToolIa64ExistsOnx86()
        {
            string toolPath = SdkToolsPathUtility.GeneratePathToTool(_mockExists.MockFileExistsOnlyInX86, ProcessorArchitecture.IA64, _defaultSdkToolsPath, _toolName, _log, true);

            // Path we expect to get out of the method
            string expectedPath = Path.Combine(_defaultSdkToolsPath, _toolName);

            // Message to show when the test fails.
            string message = "Expected to find the tool in " + expectedPath + " but the method returned:" + toolPath;
            Assert.True(string.Equals(expectedPath, toolPath, StringComparison.OrdinalIgnoreCase), message);
            Assert.True(String.IsNullOrEmpty(_mockEngine.Log));
        }
        #endregion


        /// <summary>
        /// Test the case where the processor architecture is x86 and the tool does not exist in the x86 sdk path (or anywhere for that matter)
        /// </summary>
<<<<<<< HEAD
        [Test]
=======
        [Fact]
>>>>>>> 3f8a403e
        public void GeneratePathToToolX86DoesNotExistAnywhere()
        {
            string toolPath = SdkToolsPathUtility.GeneratePathToTool(_mockExists.MockFileDoesNotExist, ProcessorArchitecture.X86, _defaultSdkToolsPath, _toolName, _log, true);
            Assert.Null(toolPath);

            string comment = ResourceUtilities.FormatResourceString("General.PlatformSDKFileNotFoundSdkToolsPath", _toolName, _defaultSdkToolsPath, _defaultSdkToolsPath);
            _mockEngine.AssertLogContains(comment);

            comment = ResourceUtilities.FormatResourceString("General.SdkToolsPathToolDoesNotExist", _toolName, _defaultSdkToolsPath, ToolLocationHelper.GetDotNetFrameworkSdkRootRegistryKey(TargetDotNetFrameworkVersion.VersionLatest));
            _mockEngine.AssertLogContains(comment);
            Assert.Equal(1, _mockEngine.Errors);
        }

        /// <summary>
        /// Test the case where there are illegal chars in the sdktoolspath and Path.combine has a problem.
        /// </summary>
<<<<<<< HEAD
        [Test]
=======
        [Fact]
>>>>>>> 3f8a403e
        public void VerifyErrorWithIllegalChars()
        {
            if (!NativeMethodsShared.IsWindows)
            {
                Assert.Ignore("No invalid path characters under Unix");
            }

            string toolPath = SdkToolsPathUtility.GeneratePathToTool(_mockExists.MockFileDoesNotExist, ProcessorArchitecture.X86, "./?><;)(*&^%$#@!", _toolName, _log, true);
            Assert.Null(toolPath);
            _mockEngine.AssertLogContains("MSB3666");
            Assert.Equal(1, _mockEngine.Errors);
        }

        /// <summary>
        /// Test the case where the processor architecture is x86 and the tool does not exist in the x86 sdk path (or anywhere for that matter)and we do not want to log
        /// </summary>
<<<<<<< HEAD
        [Test]
=======
        [Fact]
>>>>>>> 3f8a403e
        public void GeneratePathToToolX86DoesNotExistAnywhereNoLogging()
        {
            string toolPath = SdkToolsPathUtility.GeneratePathToTool(_mockExists.MockFileDoesNotExist, ProcessorArchitecture.X86, _defaultSdkToolsPath, _toolName, _log, false);
            Assert.Null(toolPath);

            string comment = ResourceUtilities.FormatResourceString("General.PlatformSDKFileNotFoundSdkToolsPath", _toolName, _defaultSdkToolsPath, _defaultSdkToolsPath);
            _mockEngine.AssertLogDoesntContain(comment);

            comment = ResourceUtilities.FormatResourceString("General.SdkToolsPathToolDoesNotExist", _toolName, _defaultSdkToolsPath, ToolLocationHelper.GetDotNetFrameworkSdkRootRegistryKey(TargetDotNetFrameworkVersion.Version45));
            _mockEngine.AssertLogDoesntContain(comment);
            Assert.Equal(0, _mockEngine.Errors);
        }

        #region Helper Classes
        // Task just so we can access to a real taskLogging helper and inspect the log.
        internal class TaskToLogFrom : Task
        {
            /// <summary>
            /// Empty execute, this task will never be executed
            /// </summary>
            /// <returns></returns>
            public override bool Execute()
            {
                throw new NotImplementedException();
            }
        }

        /// <summary>
        /// This class is used for testing the ability of the SdkToolsPathUtility class to handel situations when 
        /// the toolname exists or does not exist.
        /// </summary>
        internal class MockFileExists
        {
            #region Data
            /// <summary>
            /// Path to the x86 sdk tools location
            /// </summary>
            private string _sdkToolsPath = null;
            #endregion

            #region Constructor

            /// <summary>
            /// This class gives the ability to create a fileexists delegate which helps in testing the sdktoolspath utility class
            /// which makes extensive use of fileexists.
            /// The sdkToolsPath is the expected location of the x86 sdk directory.
            /// </summary>
            public MockFileExists(string sdkToolsPath)
            {
                _sdkToolsPath = sdkToolsPath;
            }
            #endregion

            #region Properties
            /// <summary>
            /// A file exists object that will only return true if path passed in is the sdkToolsPath
            /// </summary>
            public FileExists MockFileExistsOnlyInX86
            {
                get
                {
                    return new FileExists(ExistsOnlyInX86);
                }
            }

            /// <summary>
            /// A file exists object that will only return true if path passed in is the sdkToolsPath\X64
            /// </summary>
            public FileExists MockFileExistsOnlyInX64
            {
                get
                {
                    return new FileExists(ExistsOnlyInX64);
                }
            }

            /// <summary>
            /// A file exists object that will only return true if path passed in is the sdkToolsPath\Ia64
            /// </summary>
            public FileExists MockFileExistsOnlyInIa64
            {
                get
                {
                    return new FileExists(ExistsOnlyInIa64);
                }
            }

            /// <summary>
            /// File exists delegate which will always return true
            /// </summary>
            public FileExists MockFileExistsInAll
            {
                get
                {
                    return new FileExists(ExistsInAll);
                }
            }

            /// <summary>
            /// File Exists delegate which will always return false
            /// </summary>
            public FileExists MockFileDoesNotExist
            {
                get
                {
                    return new FileExists(DoesNotExist);
                }
            }
            #endregion

            #region FileExists Methods
            /// <summary>
            /// A file exists object that will only return true if path passed in is the sdkToolsPath
            /// </summary>
            private bool ExistsOnlyInX86(string filePath)
            {
                return string.Equals(Path.GetDirectoryName(filePath), _sdkToolsPath, StringComparison.OrdinalIgnoreCase);
            }

            /// <summary>
            /// A file exists object that will only return true if path passed in is the sdkToolsPath\x64
            /// </summary>
            private bool ExistsOnlyInX64(string filePath)
            {
                return string.Equals(Path.GetDirectoryName(filePath), Path.Combine(_sdkToolsPath, "x64"), StringComparison.OrdinalIgnoreCase);
            }

            /// <summary>
            /// A file exists object that will only return true if path passed in is the sdkToolsPath
            /// </summary>
            private bool ExistsOnlyInIa64(string filePath)
            {
                return string.Equals(Path.GetDirectoryName(filePath), Path.Combine(_sdkToolsPath, "ia64"), StringComparison.OrdinalIgnoreCase);
            }

            /// <summary>
            /// File Exists delegate which will always return true
            /// </summary>
            private bool ExistsInAll(string filePath)
            {
                return true;
            }

            /// <summary>
            /// File Exists delegate which will always return false
            /// </summary>
            private bool DoesNotExist(string filePath)
            {
                return false;
            }
            #endregion
        }
        #endregion
    }
}<|MERGE_RESOLUTION|>--- conflicted
+++ resolved
@@ -1,13 +1,9 @@
-﻿// Copyright (c) Microsoft. All rights reserved.
+// Copyright (c) Microsoft. All rights reserved.
 // Licensed under the MIT license. See LICENSE file in the project root for full license information.
 
 using System;
 using System.Collections.Generic;
 using System.Text;
-<<<<<<< HEAD
-using NUnit.Framework;
-=======
->>>>>>> 3f8a403e
 using Microsoft.Build.Shared;
 using Microsoft.Build.Utilities;
 using Microsoft.Build.UnitTests;
@@ -17,10 +13,6 @@
 
 namespace Microsoft.Build.UnitTests
 {
-<<<<<<< HEAD
-    [TestFixture]
-=======
->>>>>>> 3f8a403e
     sealed public class SdkToolsPathUtility_Tests
     {
         private string _defaultSdkToolsPath = NativeMethodsShared.IsWindows ? "C:\\ProgramFiles\\WIndowsSDK\\bin" : "/ProgramFiles/WindowsSDK/bin";
@@ -29,12 +21,7 @@
         private MockEngine _mockEngine = null;
         private MockFileExists _mockExists = null;
 
-<<<<<<< HEAD
-        [SetUp]
-        public void Setup()
-=======
         public SdkToolsPathUtility_Tests()
->>>>>>> 3f8a403e
         {
             // Create a delegate helper to make the testing of a method which uses a lot of fileExists a bit easier
             _mockExists = new MockFileExists(_defaultSdkToolsPath);
@@ -54,11 +41,7 @@
         /// <summary>
         /// Test the case where the sdkToolsPath is null or empty
         /// </summary>
-<<<<<<< HEAD
-        [Test]
-=======
-        [Fact]
->>>>>>> 3f8a403e
+        [Fact]
         public void GeneratePathToToolNullOrEmptySdkToolPath()
         {
             string toolPath = SdkToolsPathUtility.GeneratePathToTool(_mockExists.MockFileExistsOnlyInX86, ProcessorArchitecture.X86, null, _toolName, _log, true);
@@ -76,11 +59,7 @@
         /// <summary>
         /// Test the case where the sdkToolsPath is null or empty and we do not want to log errors or warnings
         /// </summary>
-<<<<<<< HEAD
-        [Test]
-=======
-        [Fact]
->>>>>>> 3f8a403e
+        [Fact]
         public void GeneratePathToToolNullOrEmptySdkToolPathNoLogging()
         {
             string toolPath = SdkToolsPathUtility.GeneratePathToTool(_mockExists.MockFileExistsOnlyInX86, ProcessorArchitecture.X86, null, _toolName, _log, false);
@@ -101,11 +80,7 @@
         /// <summary>
         /// Test the case where the processor architecture is x86 and the tool exists in the x86 sdk path
         /// </summary>
-<<<<<<< HEAD
-        [Test]
-=======
-        [Fact]
->>>>>>> 3f8a403e
+        [Fact]
         public void GeneratePathToToolX86ExistsOnx86()
         {
             string toolPath = SdkToolsPathUtility.GeneratePathToTool(_mockExists.MockFileExistsOnlyInX86, ProcessorArchitecture.X86, _defaultSdkToolsPath, _toolName, _log, true);
@@ -126,11 +101,7 @@
         /// <summary>
         /// Test the case where the processor architecture is x64 and the tool exists in the x64 sdk path
         /// </summary>
-<<<<<<< HEAD
-        [Test]
-=======
-        [Fact]
->>>>>>> 3f8a403e
+        [Fact]
         public void GeneratePathToToolX64ExistsOnx64()
         {
             string toolPath = SdkToolsPathUtility.GeneratePathToTool(_mockExists.MockFileExistsOnlyInX64, ProcessorArchitecture.AMD64, _defaultSdkToolsPath, _toolName, _log, true);
@@ -148,11 +119,7 @@
         /// <summary>
         /// Test the case where the processor architecture is x64 and the tool does not exists in the x64 sdk path but does exist in the x86 path
         /// </summary>
-<<<<<<< HEAD
-        [Test]
-=======
-        [Fact]
->>>>>>> 3f8a403e
+        [Fact]
         public void GeneratePathToToolX64ExistsOnx86()
         {
             string toolPath = SdkToolsPathUtility.GeneratePathToTool(_mockExists.MockFileExistsOnlyInX86, ProcessorArchitecture.AMD64, _defaultSdkToolsPath, _toolName, _log, true);
@@ -171,11 +138,7 @@
         /// <summary>
         /// Test the case where the processor architecture is ia64 and the tool exists in the ia64 sdk path
         /// </summary>
-<<<<<<< HEAD
-        [Test]
-=======
-        [Fact]
->>>>>>> 3f8a403e
+        [Fact]
         public void GeneratePathToToolIa64ExistsOnIa64()
         {
             string toolPath = SdkToolsPathUtility.GeneratePathToTool(_mockExists.MockFileExistsOnlyInIa64, ProcessorArchitecture.IA64, _defaultSdkToolsPath, _toolName, _log, true);
@@ -193,11 +156,7 @@
         /// <summary>
         /// Test the case where the processor architecture is ia64 and the tool does not exists in the ia64 sdk path but does exist in the x86 path
         /// </summary>
-<<<<<<< HEAD
-        [Test]
-=======
-        [Fact]
->>>>>>> 3f8a403e
+        [Fact]
         public void GeneratePathToToolIa64ExistsOnx86()
         {
             string toolPath = SdkToolsPathUtility.GeneratePathToTool(_mockExists.MockFileExistsOnlyInX86, ProcessorArchitecture.IA64, _defaultSdkToolsPath, _toolName, _log, true);
@@ -216,11 +175,7 @@
         /// <summary>
         /// Test the case where the processor architecture is x86 and the tool does not exist in the x86 sdk path (or anywhere for that matter)
         /// </summary>
-<<<<<<< HEAD
-        [Test]
-=======
-        [Fact]
->>>>>>> 3f8a403e
+        [Fact]
         public void GeneratePathToToolX86DoesNotExistAnywhere()
         {
             string toolPath = SdkToolsPathUtility.GeneratePathToTool(_mockExists.MockFileDoesNotExist, ProcessorArchitecture.X86, _defaultSdkToolsPath, _toolName, _log, true);
@@ -237,16 +192,12 @@
         /// <summary>
         /// Test the case where there are illegal chars in the sdktoolspath and Path.combine has a problem.
         /// </summary>
-<<<<<<< HEAD
-        [Test]
-=======
-        [Fact]
->>>>>>> 3f8a403e
+        [Fact]
         public void VerifyErrorWithIllegalChars()
         {
             if (!NativeMethodsShared.IsWindows)
             {
-                Assert.Ignore("No invalid path characters under Unix");
+                return; // "No invalid path characters under Unix"
             }
 
             string toolPath = SdkToolsPathUtility.GeneratePathToTool(_mockExists.MockFileDoesNotExist, ProcessorArchitecture.X86, "./?><;)(*&^%$#@!", _toolName, _log, true);
@@ -258,11 +209,7 @@
         /// <summary>
         /// Test the case where the processor architecture is x86 and the tool does not exist in the x86 sdk path (or anywhere for that matter)and we do not want to log
         /// </summary>
-<<<<<<< HEAD
-        [Test]
-=======
-        [Fact]
->>>>>>> 3f8a403e
+        [Fact]
         public void GeneratePathToToolX86DoesNotExistAnywhereNoLogging()
         {
             string toolPath = SdkToolsPathUtility.GeneratePathToTool(_mockExists.MockFileDoesNotExist, ProcessorArchitecture.X86, _defaultSdkToolsPath, _toolName, _log, false);
