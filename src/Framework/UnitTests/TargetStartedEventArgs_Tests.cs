--- conflicted
+++ resolved
@@ -8,23 +8,15 @@
 using System;
 
 using Microsoft.Build.Framework;
-<<<<<<< HEAD
-using NUnit.Framework;
+using Xunit;
 
 #pragma warning disable 0219
-=======
-using Xunit;
->>>>>>> 41c51190
 
 namespace Microsoft.Build.UnitTests
 {
     /// <summary>
     /// Verify the functioning of the TargetStartedEventArgs class.
     /// </summary>
-<<<<<<< HEAD
-    [TestFixture]
-=======
->>>>>>> 41c51190
     public class TargetStartedEventArgs_Tests
     {
         /// <summary>
@@ -35,11 +27,7 @@
         /// <summary>
         /// Trivially exercise event args default ctors to boost Frameworks code coverage
         /// </summary>
-<<<<<<< HEAD
-        [Test]
-=======
         [Fact]
->>>>>>> 41c51190
         public void EventArgsCtors()
         {
             TargetStartedEventArgs targetStartedEvent = new TargetStartedEventArgs2();
